import sbt._
import Keys._

object Dependencies {
  val sbtVersion = "0.13.0"
  val sbtPluginVersion = "0.13"
  val sbtPluginScalaVersion = "2.10.4"
  val scalaVersion = "2.10.4"
  val luceneVersion = "4.2.1"
<<<<<<< HEAD
  val templateCacheVersion = "0.3.1"
  val sbtRcVersion = "1.0-6f4f1b986c53828ab6564e5e6380bf325b275d77"
=======
  val templateCacheVersion = "0.3.0"
  val sbtRcVersion = "1.0-687cea25e934e60bd9666a5de97f16ba31df86ce"
>>>>>>> 6c195eeb

  val playVersion = "2.3.0-RC1"
  val webJarsVersion = "2.3-M1"
  val akkaVersion = "2.3.2"
  val slickVersion = "2.0.0"
  val echoPluginVersion = "0.1.1"
  val activatorAnalyticsVersion = "0.1.3"
  val aspectJVersion = "1.7.3"

  val activatorCommon      = "com.typesafe.activator" % "activator-common" % templateCacheVersion
  val templateCache        = "com.typesafe.activator" % "activator-templates-cache" % templateCacheVersion

  val sbtIo210             = "org.scala-sbt" % "io" % sbtVersion
  val sbtLauncherInterface = "org.scala-sbt" % "launcher-interface" % sbtVersion
  val sbtMain              = "org.scala-sbt" % "main" % sbtVersion
  val sbtTheSbt            = "org.scala-sbt" % "sbt" % sbtVersion
  val sbtIo                = "org.scala-sbt" % "io" % sbtVersion
  val sbtLogging           = "org.scala-sbt" % "logging" % sbtVersion
  val sbtProcess           = "org.scala-sbt" % "process" % sbtVersion

  // sbtrc projects
  val sbtrcClient          = "com.typesafe.sbtrc" % "client" % sbtRcVersion
  val sbtrcIntegration     = "com.typesafe.sbtrc" % "integration-tests" % sbtRcVersion

  val sbtCompletion           = "org.scala-sbt" % "completion" % sbtVersion

  val akkaActor            = "com.typesafe.akka" % "akka-actor_2.10" % akkaVersion
  val akkaSlf4j            = "com.typesafe.akka" % "akka-slf4j_2.10" % akkaVersion
  val akkaTestkit          = "com.typesafe.akka" % "akka-testkit_2.10"% akkaVersion

  val commonsIo            = "commons-io" % "commons-io" % "2.0.1"

  val mimeUtil             = "eu.medsea.mimeutil" % "mime-util" % "2.1.1" exclude("org.slf4j", "slf4j-log4j12") exclude("org.slf4j", "slf4j-api") exclude("log4j", "log4j")

  val junitInterface       = "com.novocode" % "junit-interface" % "0.7"
  val specs2               = "org.specs2" % "specs2_2.10" % "2.3.11"

  // SBT 0.13 required plugins
  val playSbt13Plugin        =  Defaults.sbtPluginExtra("com.typesafe.play" % "sbt-plugin" % playVersion, "0.13", "2.10")
  val eclipseSbt13Plugin     =  Defaults.sbtPluginExtra("com.typesafe.sbteclipse" % "sbteclipse-plugin" % "2.2.0", "0.13", "2.10")
  val ideaSbt13Plugin        =  Defaults.sbtPluginExtra("com.github.mpeltonen" % "sbt-idea" % "1.5.2", "0.13", "2.10")
  val echoSbt13Plugin        =  Defaults.sbtPluginExtra("com.typesafe.sbt" % "sbt-echo-play" % echoPluginVersion, "0.13", "2.10")
  val echoPlaySbt13Plugin    =  Defaults.sbtPluginExtra("com.typesafe.sbt" % "sbt-echo" % echoPluginVersion, "0.13", "2.10")

  // Embedded databases / index
  val lucene = "org.apache.lucene" % "lucene-core" % luceneVersion
  val luceneAnalyzerCommon = "org.apache.lucene" % "lucene-analyzers-common" % luceneVersion
  val luceneQueryParser = "org.apache.lucene" % "lucene-queryparser" % luceneVersion


  // WebJars for the Activator UI
  val webjarsPlay3     = "org.webjars" %% "webjars-play" % Dependencies.webJarsVersion
  val requirejs        = "org.webjars" % "requirejs" % "2.1.11"
  val jquery           = "org.webjars" % "jquery" % "2.0.3"
  val knockout         = "org.webjars" % "knockout" % "3.0.0"
  val ace              = "org.webjars" % "ace" % "1.1.3"
  // TODO : Use again when there is are new webjars versions to be pulled in
  //val requireCss       = "org.webjars" % "require-css" % "0.0.7-3"
  //val requireText      = "org.webjars" % "requirejs-text" % "2.0.10"
  val keymage          = "org.webjars" % "keymage" % "1.0.1"

  // Analyzers used by Inspect
  val activatorAnalytics = "com.typesafe.activator"  %% "analytics" % activatorAnalyticsVersion

  // Mini DSL
  // DSL for adding remote deps like local deps.
  implicit def p2remote(p: Project): RemoteDepHelper = new RemoteDepHelper(p)
  final class RemoteDepHelper(p: Project) {
    def dependsOnRemote(ms: ModuleID*): Project = p.settings(libraryDependencies ++= ms)
  }
  // DSL for adding source dependencies ot projects.
  def dependsOnSource(dir: String): Seq[Setting[_]] = {
    import Keys._
    Seq(unmanagedSourceDirectories in Compile <<= (unmanagedSourceDirectories in Compile, baseDirectory) { (srcDirs, base) => (base / dir / "src/main/scala") +: srcDirs },
        unmanagedSourceDirectories in Test <<= (unmanagedSourceDirectories in Test, baseDirectory) { (srcDirs, base) => (base / dir / "src/test/scala") +: srcDirs })
  }
  implicit def p2source(p: Project): SourceDepHelper = new SourceDepHelper(p)
  final class SourceDepHelper(p: Project) {
    def dependsOnSource(dir: String): Project =
      p.settings(Dependencies.dependsOnSource(dir):_*)
  }

  // compile classpath and classes directory, with provided/optional or scala dependencies
  // specifically for projects that need remote-probe dependencies
  val requiredClasspath = TaskKey[Classpath]("required-classpath")

  def requiredJars(deps: ProjectReference*): Setting[_] = {
    import xsbti.ArtifactInfo._
    import Project.Initialize
    val dependentProjectClassPaths: Seq[Initialize[Task[Seq[File]]]] =
      (deps map { proj =>
        (classDirectory in Compile in proj) map { dir => Seq(dir) }
      })
    val ivyDeps: Initialize[Task[Seq[File]]] =  update map { report =>
      val jars = report.matching(configurationFilter(name = "compile") -- moduleFilter(organization = ScalaOrganization, name = ScalaLibraryID))
      jars
    }
    val localClasses: Initialize[Task[Seq[File]]] = (classDirectory in Compile) map { dir =>
      Seq(dir)
    }
    // JOin everyone
    def joinCp(inits: Seq[Initialize[Task[Seq[File]]]]): Initialize[Task[Seq[File]]] =
      inits reduce { (lhs, rhs) =>
        (lhs zip rhs).flatMap { case (l,r) =>
          l.flatMap[Seq[File]] { files =>
            r.map[Seq[File]] { files2 =>
              files ++ files2
            }
          }
        }
      }
    requiredClasspath <<= joinCp(dependentProjectClassPaths ++ Seq(ivyDeps, localClasses)) map {
      _.classpath
    }
  }
}<|MERGE_RESOLUTION|>--- conflicted
+++ resolved
@@ -7,13 +7,8 @@
   val sbtPluginScalaVersion = "2.10.4"
   val scalaVersion = "2.10.4"
   val luceneVersion = "4.2.1"
-<<<<<<< HEAD
   val templateCacheVersion = "0.3.1"
-  val sbtRcVersion = "1.0-6f4f1b986c53828ab6564e5e6380bf325b275d77"
-=======
-  val templateCacheVersion = "0.3.0"
   val sbtRcVersion = "1.0-687cea25e934e60bd9666a5de97f16ba31df86ce"
->>>>>>> 6c195eeb
 
   val playVersion = "2.3.0-RC1"
   val webJarsVersion = "2.3-M1"
