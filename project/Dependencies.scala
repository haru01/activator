--- conflicted
+++ resolved
@@ -2,22 +2,12 @@
 import Keys._
 
 object Dependencies {
-  val sbtVersion = "0.13.5"
+  val sbtVersion = "0.13.6-MSERVER-1"
   val sbtPluginVersion = "0.13"
   val sbtPluginScalaVersion = "2.11.1"
   val scalaVersion = "2.11.1"
   val luceneVersion = "4.2.1"
-<<<<<<< HEAD
-  val templateCacheVersion = "0.3.1"
-  val sbtRcVersion = "1.0-687cea25e934e60bd9666a5de97f16ba31df86ce"
 
-  val playVersion = "2.3.0-RC1"
-  val webJarsVersion = "2.3-M1"
-  val akkaVersion = "2.3.2"
-  val slickVersion = "2.0.0"
-  val echoPluginVersion = "0.1.1"
-  val activatorAnalyticsVersion = "0.1.3"
-=======
   val templateCacheVersion = "1.0-a369fc100e493d824745e457b45685ecd4c890a5"
   val sbtRcVersion = "1.0-46280b51037faa6d50698c46c8725d33b75cae1e"
 
@@ -26,7 +16,7 @@
   val slickVersion = "2.1.0-M2"
   val echoPluginVersion = "0.1.3"
   val activatorAnalyticsVersion = "0.1.5"
->>>>>>> d4122881
+
   val aspectJVersion = "1.7.3"
 
   val activatorCommon      = "com.typesafe.activator" % "activator-common" % templateCacheVersion
