import sbt._
import Keys._

object Dependencies {
  val sbtVersion = "0.13.0"
  val sbtPluginVersion = "0.13"
  val sbtPluginScalaVersion = "2.10.4"
  val scalaVersion = "2.10.4"
  val luceneVersion = "4.2.1"
<<<<<<< HEAD
  val templateCacheVersion = "0.3.0"
  val sbtRcVersion = "1.0-6f4f1b986c53828ab6564e5e6380bf325b275d77"
=======
  val templateCacheVersion = "0.3.1"
  // echo enabled version (1.1.x)
  val sbtRcVersion = "1.0-8c95c20cc8fb12e53a7ab3a4550cce1b8c2e185a"
>>>>>>> 91ed8ec6

  val playVersion = "2.3.0-RC1"
  val webJarsVersion = "2.3-M1"
  val akkaVersion = "2.3.2"
  val slickVersion = "2.0.0"
  val echoPluginVersion = "0.1.1"
  val activatorAnalyticsVersion = "0.1.3"
  val aspectJVersion = "1.7.3"

  val activatorCommon      = "com.typesafe.activator" % "activator-common" % templateCacheVersion
  val templateCache        = "com.typesafe.activator" % "activator-templates-cache" % templateCacheVersion

  val sbtIo210             = "org.scala-sbt" % "io" % sbtVersion
  val sbtLauncherInterface = "org.scala-sbt" % "launcher-interface" % sbtVersion
  val sbtMain              = "org.scala-sbt" % "main" % sbtVersion
  val sbtTheSbt            = "org.scala-sbt" % "sbt" % sbtVersion
  val sbtIo                = "org.scala-sbt" % "io" % sbtVersion
  val sbtLogging           = "org.scala-sbt" % "logging" % sbtVersion
  val sbtProcess           = "org.scala-sbt" % "process" % sbtVersion

  // sbtrc projects
<<<<<<< HEAD
  val sbtrcClient          = "com.typesafe.sbtrc" % "client" % sbtRcVersion
  val sbtrcIntegration     = "com.typesafe.sbtrc" % "integration-tests" % sbtRcVersion

  // TODO - Don't use a snapshot version for this...
  val sbtCompletion           = "org.scala-sbt" % "completion" % sbtSnapshotVersion
=======
  val sbtrcRemoteController = "com.typesafe.sbtrc" % "sbt-rc-remote-controller" % sbtRcVersion

  // Probes
  val sbtrcProbe13           = "com.typesafe.sbtrc" % "sbt-rc-probe-0-13" % sbtRcVersion
  val sbtshimUiInterface13   = "com.typesafe.sbtrc" % "sbt-rc-ui-interface-0-13" % sbtRcVersion
  val sbtCompletion           = "org.scala-sbt" % "completion" % sbtVersion
>>>>>>> 91ed8ec6

  val akkaActor            = "com.typesafe.akka" % "akka-actor_2.10" % akkaVersion
  val akkaSlf4j            = "com.typesafe.akka" % "akka-slf4j_2.10" % akkaVersion
  val akkaTestkit          = "com.typesafe.akka" % "akka-testkit_2.10"% akkaVersion

  val commonsIo            = "commons-io" % "commons-io" % "2.0.1"

  val mimeUtil             = "eu.medsea.mimeutil" % "mime-util" % "2.1.1" exclude("org.slf4j", "slf4j-log4j12") exclude("org.slf4j", "slf4j-api") exclude("log4j", "log4j")

  val junitInterface       = "com.novocode" % "junit-interface" % "0.7"
  val specs2               = "org.specs2" % "specs2_2.10" % "2.3.11"

  // SBT 0.13 required plugins
  val playSbt13Plugin        =  Defaults.sbtPluginExtra("com.typesafe.play" % "sbt-plugin" % playVersion, "0.13", "2.10")
  val eclipseSbt13Plugin     =  Defaults.sbtPluginExtra("com.typesafe.sbteclipse" % "sbteclipse-plugin" % "2.2.0", "0.13", "2.10")
  val ideaSbt13Plugin        =  Defaults.sbtPluginExtra("com.github.mpeltonen" % "sbt-idea" % "1.5.2", "0.13", "2.10")
  val echoSbt13Plugin        =  Defaults.sbtPluginExtra("com.typesafe.sbt" % "sbt-echo-play" % echoPluginVersion, "0.13", "2.10")
  val echoPlaySbt13Plugin    =  Defaults.sbtPluginExtra("com.typesafe.sbt" % "sbt-echo" % echoPluginVersion, "0.13", "2.10")

  // Embedded databases / index
  val lucene = "org.apache.lucene" % "lucene-core" % luceneVersion
  val luceneAnalyzerCommon = "org.apache.lucene" % "lucene-analyzers-common" % luceneVersion
  val luceneQueryParser = "org.apache.lucene" % "lucene-queryparser" % luceneVersion


  // WebJars for the Activator UI
  val webjarsPlay3     = "org.webjars" %% "webjars-play" % Dependencies.webJarsVersion
  val requirejs        = "org.webjars" % "requirejs" % "2.1.11"
  val jquery           = "org.webjars" % "jquery" % "2.0.3"
  val knockout         = "org.webjars" % "knockout" % "3.0.0"
  val ace              = "org.webjars" % "ace" % "1.1.3"
  // TODO : Use again when there is are new webjars versions to be pulled in
  //val requireCss       = "org.webjars" % "require-css" % "0.0.7-3"
  //val requireText      = "org.webjars" % "requirejs-text" % "2.0.10"
  val keymage          = "org.webjars" % "keymage" % "1.0.1"

  // Analyzers used by Inspect
  val activatorAnalytics = "com.typesafe.activator"  %% "analytics" % activatorAnalyticsVersion

  // Mini DSL
  // DSL for adding remote deps like local deps.
  implicit def p2remote(p: Project): RemoteDepHelper = new RemoteDepHelper(p)
  final class RemoteDepHelper(p: Project) {
    def dependsOnRemote(ms: ModuleID*): Project = p.settings(libraryDependencies ++= ms)
  }
  // DSL for adding source dependencies ot projects.
  def dependsOnSource(dir: String): Seq[Setting[_]] = {
    import Keys._
    Seq(unmanagedSourceDirectories in Compile <<= (unmanagedSourceDirectories in Compile, baseDirectory) { (srcDirs, base) => (base / dir / "src/main/scala") +: srcDirs },
        unmanagedSourceDirectories in Test <<= (unmanagedSourceDirectories in Test, baseDirectory) { (srcDirs, base) => (base / dir / "src/test/scala") +: srcDirs })
  }
  implicit def p2source(p: Project): SourceDepHelper = new SourceDepHelper(p)
  final class SourceDepHelper(p: Project) {
    def dependsOnSource(dir: String): Project =
      p.settings(Dependencies.dependsOnSource(dir):_*)
  }

  // compile classpath and classes directory, with provided/optional or scala dependencies
  // specifically for projects that need remote-probe dependencies
  val requiredClasspath = TaskKey[Classpath]("required-classpath")

  def requiredJars(deps: ProjectReference*): Setting[_] = {
    import xsbti.ArtifactInfo._
    import Project.Initialize
    val dependentProjectClassPaths: Seq[Initialize[Task[Seq[File]]]] =
      (deps map { proj =>
        (classDirectory in Compile in proj) map { dir => Seq(dir) }
      })
    val ivyDeps: Initialize[Task[Seq[File]]] =  update map { report =>
      val jars = report.matching(configurationFilter(name = "compile") -- moduleFilter(organization = ScalaOrganization, name = ScalaLibraryID))
      jars
    }
    val localClasses: Initialize[Task[Seq[File]]] = (classDirectory in Compile) map { dir =>
      Seq(dir)
    }
    // JOin everyone
    def joinCp(inits: Seq[Initialize[Task[Seq[File]]]]): Initialize[Task[Seq[File]]] =
      inits reduce { (lhs, rhs) =>
        (lhs zip rhs).flatMap { case (l,r) =>
          l.flatMap[Seq[File]] { files =>
            r.map[Seq[File]] { files2 =>
              files ++ files2
            }
          }
        }
      }
    requiredClasspath <<= joinCp(dependentProjectClassPaths ++ Seq(ivyDeps, localClasses)) map {
      _.classpath
    }
  }
}<|MERGE_RESOLUTION|>--- conflicted
+++ resolved
@@ -7,14 +7,8 @@
   val sbtPluginScalaVersion = "2.10.4"
   val scalaVersion = "2.10.4"
   val luceneVersion = "4.2.1"
-<<<<<<< HEAD
-  val templateCacheVersion = "0.3.0"
+  val templateCacheVersion = "0.3.1"
   val sbtRcVersion = "1.0-6f4f1b986c53828ab6564e5e6380bf325b275d77"
-=======
-  val templateCacheVersion = "0.3.1"
-  // echo enabled version (1.1.x)
-  val sbtRcVersion = "1.0-8c95c20cc8fb12e53a7ab3a4550cce1b8c2e185a"
->>>>>>> 91ed8ec6
 
   val playVersion = "2.3.0-RC1"
   val webJarsVersion = "2.3-M1"
@@ -36,20 +30,10 @@
   val sbtProcess           = "org.scala-sbt" % "process" % sbtVersion
 
   // sbtrc projects
-<<<<<<< HEAD
   val sbtrcClient          = "com.typesafe.sbtrc" % "client" % sbtRcVersion
   val sbtrcIntegration     = "com.typesafe.sbtrc" % "integration-tests" % sbtRcVersion
 
-  // TODO - Don't use a snapshot version for this...
-  val sbtCompletion           = "org.scala-sbt" % "completion" % sbtSnapshotVersion
-=======
-  val sbtrcRemoteController = "com.typesafe.sbtrc" % "sbt-rc-remote-controller" % sbtRcVersion
-
-  // Probes
-  val sbtrcProbe13           = "com.typesafe.sbtrc" % "sbt-rc-probe-0-13" % sbtRcVersion
-  val sbtshimUiInterface13   = "com.typesafe.sbtrc" % "sbt-rc-ui-interface-0-13" % sbtRcVersion
   val sbtCompletion           = "org.scala-sbt" % "completion" % sbtVersion
->>>>>>> 91ed8ec6
 
   val akkaActor            = "com.typesafe.akka" % "akka-actor_2.10" % akkaVersion
   val akkaSlf4j            = "com.typesafe.akka" % "akka-slf4j_2.10" % akkaVersion
