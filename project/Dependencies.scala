--- conflicted
+++ resolved
@@ -7,18 +7,6 @@
   val sbtPluginScalaVersion = "2.11.1"
   val scalaVersion = "2.11.1"
   val luceneVersion = "4.2.1"
-<<<<<<< HEAD
-  val templateCacheVersion = "0.3.0"
-  // echo enabled version (1.1.x)
-  val sbtRcVersion = "1.0-723cf0f30f307a3f0c36d6df50423e4ec85c5f53"
-
-  val playVersion = "2.2.1"
-  val webJarsVersion = "2.2.1"
-  val akkaVersion = "2.2.3"
-  val slickVersion = "2.0.0"
-  val echoPluginVersion = "0.1.1"
-  val activatorAnalyticsVersion = "0.1.3"
-=======
   val templateCacheVersion = "1.0-a369fc100e493d824745e457b45685ecd4c890a5"
   val sbtRcVersion = "1.0-46280b51037faa6d50698c46c8725d33b75cae1e"
 
@@ -27,7 +15,6 @@
   val slickVersion = "2.1.0-M2"
   val echoPluginVersion = "0.1.3"
   val activatorAnalyticsVersion = "0.1.5"
->>>>>>> 04b0a846
   val aspectJVersion = "1.7.3"
 
   val activatorCommon      = "com.typesafe.activator" % "activator-common" % templateCacheVersion
