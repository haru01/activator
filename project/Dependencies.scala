import sbt._
import Keys._

object Dependencies {
  val sbtVersion = "0.13.5"
  val sbtLibraryVersion = "0.13.6-MSERVER-4" // for sbtIO on scala 2.11
  val sbtPluginVersion = "0.13"
  val sbtPluginScalaVersion = "2.11.1"
  val scalaVersion = "2.11.1"
  val luceneVersion = "4.2.1"
<<<<<<< HEAD
  val templateCacheVersion = "1.0-49b8876fe876cfc6874a914722363e845217feff"
  val sbtRcVersion = "1.0-27620c52c674e62079a4c8135efba9a24995cb7d"
=======
  val templateCacheVersion = "1.0-6830c15252733edf977c869af798d113ad5ac80d"
  val sbtRcVersion = "1.0-7be0ef2928241f9d13137c7cb90f1c30238f1d25"
>>>>>>> d849e7cb

  val playVersion = "2.3.2"
  val akkaVersion = "2.3.4"
  val slickVersion = "2.1.0-M2"
  val echoPluginVersion = "0.1.1.3"
  val activatorAnalyticsVersion = "0.1.5"
  val aspectJVersion = "1.7.3"

  val activatorCommon      = "com.typesafe.activator" % "activator-common" % templateCacheVersion
  val templateCache        = "com.typesafe.activator" % "activator-templates-cache" % templateCacheVersion

  val sbtIo210                = "org.scala-sbt" % "io" % sbtVersion
  val sbtLauncherInterface    = "org.scala-sbt" % "launcher-interface" % sbtVersion
  val sbtIo                   = "org.scala-sbt" %% "io" % sbtLibraryVersion
  val sbtCompletion           = "org.scala-sbt" %% "completion" % sbtLibraryVersion

  // sbtrc projects
  val sbtrcRemoteController = "com.typesafe.sbtrc" % "sbt-rc-remote-controller" % sbtRcVersion

  // Probes
  val sbtrcProbe13           = "com.typesafe.sbtrc" % "sbt-rc-probe-0-13" % sbtRcVersion
  val sbtshimUiInterface13   = "com.typesafe.sbtrc" % "sbt-rc-ui-interface-0-13" % sbtRcVersion

  val akkaActor            = "com.typesafe.akka" %% "akka-actor" % akkaVersion
  val akkaSlf4j            = "com.typesafe.akka" %% "akka-slf4j" % akkaVersion
  val akkaTestkit          = "com.typesafe.akka" %% "akka-testkit"% akkaVersion

  val commonsIo            = "commons-io" % "commons-io" % "2.0.1"

  val mimeUtil             = "eu.medsea.mimeutil" % "mime-util" % "2.1.1" exclude("org.slf4j", "slf4j-log4j12") exclude("org.slf4j", "slf4j-api") exclude("log4j", "log4j")

  val junitInterface       = "com.novocode" % "junit-interface" % "0.7"
  val specs2               = "org.specs2" % "specs2_2.11" % "2.3.11"

  // SBT 0.13 required plugins
  val playSbt13Plugin        =  Defaults.sbtPluginExtra("com.typesafe.play" % "sbt-plugin" % playVersion, "0.13", "2.10")
  val eclipseSbt13Plugin     =  Defaults.sbtPluginExtra("com.typesafe.sbteclipse" % "sbteclipse-plugin" % "2.2.0", "0.13", "2.10")
  val ideaSbt13Plugin        =  Defaults.sbtPluginExtra("com.github.mpeltonen" % "sbt-idea" % "1.5.2", "0.13", "2.10")
  val echoSbt13Plugin        =  Defaults.sbtPluginExtra("com.typesafe.sbt" % "sbt-echo-play" % echoPluginVersion, "0.13", "2.10")
  val echoPlaySbt13Plugin    =  Defaults.sbtPluginExtra("com.typesafe.sbt" % "sbt-echo" % echoPluginVersion, "0.13", "2.10")

  // Embedded databases / index
  val lucene = "org.apache.lucene" % "lucene-core" % luceneVersion
  val luceneAnalyzerCommon = "org.apache.lucene" % "lucene-analyzers-common" % luceneVersion
  val luceneQueryParser = "org.apache.lucene" % "lucene-queryparser" % luceneVersion


  // WebJars for the Activator UI
  val requirejs        = "org.webjars" % "requirejs" % "2.1.11"
  val jquery           = "org.webjars" % "jquery" % "2.0.3"
  val knockout         = "org.webjars" % "knockout" % "3.0.0"
  val ace              = "org.webjars" % "ace" % "1.1.3"
  // TODO : Use again when there is are new webjars versions to be pulled in
  //val requireCss       = "org.webjars" % "require-css" % "0.0.7-3"
  //val requireText      = "org.webjars" % "requirejs-text" % "2.0.10"
  val keymage          = "org.webjars" % "keymage" % "1.0.1"

  // Analyzers used by Inspect
  val activatorAnalytics = "com.typesafe.activator"  %% "analytics" % activatorAnalyticsVersion

  // Mini DSL
  // DSL for adding remote deps like local deps.
  implicit def p2remote(p: Project): RemoteDepHelper = new RemoteDepHelper(p)
  final class RemoteDepHelper(p: Project) {
    def dependsOnRemote(ms: ModuleID*): Project = p.settings(libraryDependencies ++= ms)
  }
  // DSL for adding source dependencies ot projects.
  def dependsOnSource(dir: String): Seq[Setting[_]] = {
    import Keys._
    Seq(unmanagedSourceDirectories in Compile <<= (unmanagedSourceDirectories in Compile, baseDirectory) { (srcDirs, base) => (base / dir / "src/main/scala") +: srcDirs },
        unmanagedSourceDirectories in Test <<= (unmanagedSourceDirectories in Test, baseDirectory) { (srcDirs, base) => (base / dir / "src/test/scala") +: srcDirs })
  }
  implicit def p2source(p: Project): SourceDepHelper = new SourceDepHelper(p)
  final class SourceDepHelper(p: Project) {
    def dependsOnSource(dir: String): Project =
      p.settings(Dependencies.dependsOnSource(dir):_*)
  }

  // compile classpath and classes directory, with provided/optional or scala dependencies
  // specifically for projects that need remote-probe dependencies
  val requiredClasspath = TaskKey[Classpath]("required-classpath")

  def requiredJars(deps: ProjectReference*): Setting[_] = {
    import xsbti.ArtifactInfo._
    import Project.Initialize
    val dependentProjectClassPaths: Seq[Initialize[Task[Seq[File]]]] =
      (deps map { proj =>
        (classDirectory in Compile in proj) map { dir => Seq(dir) }
      })
    val ivyDeps: Initialize[Task[Seq[File]]] =  update map { report =>
      val jars = report.matching(configurationFilter(name = "compile") -- moduleFilter(organization = ScalaOrganization, name = ScalaLibraryID))
      jars
    }
    val localClasses: Initialize[Task[Seq[File]]] = (classDirectory in Compile) map { dir =>
      Seq(dir)
    }
    // JOin everyone
    def joinCp(inits: Seq[Initialize[Task[Seq[File]]]]): Initialize[Task[Seq[File]]] =
      inits reduce { (lhs, rhs) =>
        (lhs zip rhs).flatMap { case (l,r) =>
          l.flatMap[Seq[File]] { files =>
            r.map[Seq[File]] { files2 =>
              files ++ files2
            }
          }
        }
      }
    requiredClasspath <<= joinCp(dependentProjectClassPaths ++ Seq(ivyDeps, localClasses)) map {
      _.classpath
    }
  }
}<|MERGE_RESOLUTION|>--- conflicted
+++ resolved
@@ -8,13 +8,8 @@
   val sbtPluginScalaVersion = "2.11.1"
   val scalaVersion = "2.11.1"
   val luceneVersion = "4.2.1"
-<<<<<<< HEAD
-  val templateCacheVersion = "1.0-49b8876fe876cfc6874a914722363e845217feff"
+  val templateCacheVersion = "1.0-6830c15252733edf977c869af798d113ad5ac80d"
   val sbtRcVersion = "1.0-27620c52c674e62079a4c8135efba9a24995cb7d"
-=======
-  val templateCacheVersion = "1.0-6830c15252733edf977c869af798d113ad5ac80d"
-  val sbtRcVersion = "1.0-7be0ef2928241f9d13137c7cb90f1c30238f1d25"
->>>>>>> d849e7cb
 
   val playVersion = "2.3.2"
   val akkaVersion = "2.3.4"
