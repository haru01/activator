import sbt._
import Keys._

object Dependencies {
<<<<<<< HEAD
  val sbtVersion = "0.13.6-M1"
=======
  val sbtVersion = "0.13.6-MSERVER-4"
  val sbtLibraryVersion = "0.13.6-MSERVER-4" // for sbtIO on scala 2.11
>>>>>>> c3cadad9
  val sbtPluginVersion = "0.13"
  val sbtPluginScalaVersion = "2.11.1"
  val scalaVersion = "2.11.1"
  val luceneVersion = "4.2.1"

  val templateCacheVersion = "1.0-5b61a82baa9bb0d9fe161752d6721fe6551eed54"
  val sbtRcVersion = "1.0-1639bb1219d804b8365c0a760493eca1c5bc1223"

  val playVersion = "2.3.2"
  val akkaVersion = "2.3.4"
  val slickVersion = "2.1.0-M2"
  val echoPluginVersion = "0.1.1.3"
  val activatorAnalyticsVersion = "0.1.5"

  val aspectJVersion = "1.7.3"

  val activatorCommon      = "com.typesafe.activator" % "activator-common" % templateCacheVersion
  val templateCache        = "com.typesafe.activator" % "activator-templates-cache" % templateCacheVersion

  // 2.10 sbt
  val sbtIo210             = "org.scala-sbt" % "io" % sbtVersion
  // launcher interface is pure Java, no scala versioning
  val sbtLauncherInterface = "org.scala-sbt" % "launcher-interface" % sbtVersion

  // 2.11 sbt
  val sbtIo                = "org.scala-sbt" %% "io" % sbtLibraryVersion
  val sbtCompletion        = "org.scala-sbt" %% "completion" % sbtLibraryVersion

  // sbtrc projects
  val sbtrcClient          = "com.typesafe.sbtrc" % "client-2-11" % sbtRcVersion
  val sbtrcIntegration     = "com.typesafe.sbtrc" % "integration-tests" % sbtRcVersion

  val akkaActor            = "com.typesafe.akka" %% "akka-actor" % akkaVersion
  val akkaSlf4j            = "com.typesafe.akka" %% "akka-slf4j" % akkaVersion
  val akkaTestkit          = "com.typesafe.akka" %% "akka-testkit"% akkaVersion

  val commonsIo            = "commons-io" % "commons-io" % "2.0.1"

  val mimeUtil             = "eu.medsea.mimeutil" % "mime-util" % "2.1.1" exclude("org.slf4j", "slf4j-log4j12") exclude("org.slf4j", "slf4j-api") exclude("log4j", "log4j")

  val junitInterface       = "com.novocode" % "junit-interface" % "0.7"
  val specs2               = "org.specs2" % "specs2_2.11" % "2.3.11"

  // SBT 0.13 required plugins
  val playSbt13Plugin        =  Defaults.sbtPluginExtra("com.typesafe.play" % "sbt-plugin" % playVersion, "0.13", "2.10")
  val eclipseSbt13Plugin     =  Defaults.sbtPluginExtra("com.typesafe.sbteclipse" % "sbteclipse-plugin" % "2.2.0", "0.13", "2.10")
  val ideaSbt13Plugin        =  Defaults.sbtPluginExtra("com.github.mpeltonen" % "sbt-idea" % "1.5.2", "0.13", "2.10")
  val echoSbt13Plugin        =  Defaults.sbtPluginExtra("com.typesafe.sbt" % "sbt-echo-play" % echoPluginVersion, "0.13", "2.10")
  val echoPlaySbt13Plugin    =  Defaults.sbtPluginExtra("com.typesafe.sbt" % "sbt-echo" % echoPluginVersion, "0.13", "2.10")

  // Embedded databases / index
  val lucene = "org.apache.lucene" % "lucene-core" % luceneVersion
  val luceneAnalyzerCommon = "org.apache.lucene" % "lucene-analyzers-common" % luceneVersion
  val luceneQueryParser = "org.apache.lucene" % "lucene-queryparser" % luceneVersion


  // WebJars for the Activator UI
  val requirejs        = "org.webjars" % "requirejs" % "2.1.11"
  val jquery           = "org.webjars" % "jquery" % "2.0.3"
  val knockout         = "org.webjars" % "knockout" % "3.0.0"
  val ace              = "org.webjars" % "ace" % "1.1.3"
  // TODO : Use again when there is are new webjars versions to be pulled in
  //val requireCss       = "org.webjars" % "require-css" % "0.0.7-3"
  //val requireText      = "org.webjars" % "requirejs-text" % "2.0.10"
  val keymage          = "org.webjars" % "keymage" % "1.0.1"

  // Analyzers used by Inspect
  val activatorAnalytics = "com.typesafe.activator"  %% "analytics" % activatorAnalyticsVersion

  // Mini DSL
  // DSL for adding remote deps like local deps.
  implicit def p2remote(p: Project): RemoteDepHelper = new RemoteDepHelper(p)
  final class RemoteDepHelper(p: Project) {
    def dependsOnRemote(ms: ModuleID*): Project = p.settings(libraryDependencies ++= ms)
  }
  // DSL for adding source dependencies ot projects.
  def dependsOnSource(dir: String): Seq[Setting[_]] = {
    import Keys._
    Seq(unmanagedSourceDirectories in Compile <<= (unmanagedSourceDirectories in Compile, baseDirectory) { (srcDirs, base) => (base / dir / "src/main/scala") +: srcDirs },
        unmanagedSourceDirectories in Test <<= (unmanagedSourceDirectories in Test, baseDirectory) { (srcDirs, base) => (base / dir / "src/test/scala") +: srcDirs })
  }
  implicit def p2source(p: Project): SourceDepHelper = new SourceDepHelper(p)
  final class SourceDepHelper(p: Project) {
    def dependsOnSource(dir: String): Project =
      p.settings(Dependencies.dependsOnSource(dir):_*)
  }

  // compile classpath and classes directory, with provided/optional or scala dependencies
  // specifically for projects that need remote-probe dependencies
  val requiredClasspath = TaskKey[Classpath]("required-classpath")

  def requiredJars(deps: ProjectReference*): Setting[_] = {
    import xsbti.ArtifactInfo._
    import Project.Initialize
    val dependentProjectClassPaths: Seq[Initialize[Task[Seq[File]]]] =
      (deps map { proj =>
        (classDirectory in Compile in proj) map { dir => Seq(dir) }
      })
    val ivyDeps: Initialize[Task[Seq[File]]] =  update map { report =>
      val jars = report.matching(configurationFilter(name = "compile") -- moduleFilter(organization = ScalaOrganization, name = ScalaLibraryID))
      jars
    }
    val localClasses: Initialize[Task[Seq[File]]] = (classDirectory in Compile) map { dir =>
      Seq(dir)
    }
    // JOin everyone
    def joinCp(inits: Seq[Initialize[Task[Seq[File]]]]): Initialize[Task[Seq[File]]] =
      inits reduce { (lhs, rhs) =>
        (lhs zip rhs).flatMap { case (l,r) =>
          l.flatMap[Seq[File]] { files =>
            r.map[Seq[File]] { files2 =>
              files ++ files2
            }
          }
        }
      }
    requiredClasspath <<= joinCp(dependentProjectClassPaths ++ Seq(ivyDeps, localClasses)) map {
      _.classpath
    }
  }
}<|MERGE_RESOLUTION|>--- conflicted
+++ resolved
@@ -2,12 +2,9 @@
 import Keys._
 
 object Dependencies {
-<<<<<<< HEAD
   val sbtVersion = "0.13.6-M1"
-=======
-  val sbtVersion = "0.13.6-MSERVER-4"
-  val sbtLibraryVersion = "0.13.6-MSERVER-4" // for sbtIO on scala 2.11
->>>>>>> c3cadad9
+  val sbtLibraryVersion = "0.13.6-M1" // for sbtIO on scala 2.11
+
   val sbtPluginVersion = "0.13"
   val sbtPluginScalaVersion = "2.11.1"
   val scalaVersion = "2.11.1"
