--- conflicted
+++ resolved
@@ -2,24 +2,15 @@
 import Keys._
 
 object Dependencies {
-<<<<<<< HEAD
   val sbtVersion = "0.13.6-MSERVER-4"
-=======
-  val sbtVersion = "0.13.5"
   val sbtLibraryVersion = "0.13.6-MSERVER-4" // for sbtIO on scala 2.11
->>>>>>> 52012321
   val sbtPluginVersion = "0.13"
   val sbtPluginScalaVersion = "2.11.1"
   val scalaVersion = "2.11.1"
   val luceneVersion = "4.2.1"
-<<<<<<< HEAD
 
   val templateCacheVersion = "1.0-5b61a82baa9bb0d9fe161752d6721fe6551eed54"
   val sbtRcVersion = "1.0-7c56ef772a213042f90fefb9cc8717b7bfa6732f"
-=======
-  val templateCacheVersion = "1.0-6830c15252733edf977c869af798d113ad5ac80d"
-  val sbtRcVersion = "1.0-7be0ef2928241f9d13137c7cb90f1c30238f1d25"
->>>>>>> 52012321
 
   val playVersion = "2.3.2"
   val akkaVersion = "2.3.4"
@@ -32,31 +23,18 @@
   val activatorCommon      = "com.typesafe.activator" % "activator-common" % templateCacheVersion
   val templateCache        = "com.typesafe.activator" % "activator-templates-cache" % templateCacheVersion
 
-<<<<<<< HEAD
   // 2.10 sbt
   val sbtIo210             = "org.scala-sbt" % "io" % sbtVersion
   // launcher interface is pure Java, no scala versioning
   val sbtLauncherInterface = "org.scala-sbt" % "launcher-interface" % sbtVersion
-=======
-  val sbtIo210                = "org.scala-sbt" % "io" % sbtVersion
-  val sbtLauncherInterface    = "org.scala-sbt" % "launcher-interface" % sbtVersion
-  val sbtIo                   = "org.scala-sbt" %% "io" % sbtLibraryVersion
-  val sbtCompletion           = "org.scala-sbt" %% "completion" % sbtLibraryVersion
->>>>>>> 52012321
 
   // 2.11 sbt
-  val sbtIo                = "org.scala-sbt" %% "io" % sbtVersion
-  val sbtCompletion        = "org.scala-sbt" %% "completion" % sbtVersion
+  val sbtIo                = "org.scala-sbt" %% "io" % sbtLibraryVersion
+  val sbtCompletion        = "org.scala-sbt" %% "completion" % sbtLibraryVersion
 
-<<<<<<< HEAD
   // sbtrc projects
   val sbtrcClient          = "com.typesafe.sbtrc" % "client-2-11" % sbtRcVersion
   val sbtrcIntegration     = "com.typesafe.sbtrc" % "integration-tests" % sbtRcVersion
-=======
-  // Probes
-  val sbtrcProbe13           = "com.typesafe.sbtrc" % "sbt-rc-probe-0-13" % sbtRcVersion
-  val sbtshimUiInterface13   = "com.typesafe.sbtrc" % "sbt-rc-ui-interface-0-13" % sbtRcVersion
->>>>>>> 52012321
 
   val akkaActor            = "com.typesafe.akka" %% "akka-actor" % akkaVersion
   val akkaSlf4j            = "com.typesafe.akka" %% "akka-slf4j" % akkaVersion
