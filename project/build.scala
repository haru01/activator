import sbt._
import ActivatorBuild._
import Dependencies._
import Packaging.localRepoArtifacts
import com.typesafe.sbt.S3Plugin._
import com.typesafe.sbt.SbtNativePackager.Universal
import com.typesafe.sbt.SbtPgp
import com.typesafe.sbt.SbtPgp.PgpKeys
// NOTE - This file is only used for SBT 0.12.x, in 0.13.x we'll use build.sbt and scala libraries.
// As such try to avoid putting stuff in here so we can see how good build.sbt is without build.scala.


object TheActivatorBuild extends Build {

  def fixFileForURIish(f: File): String = {
    val uriString = f.toURI.toASCIIString
    if(uriString startsWith "file://") uriString.drop("file://".length)
    else uriString.drop("file:".length)
  }

  // ADD sbt launcher support here.
  override def settings = super.settings ++ SbtSupport.buildSettings ++ baseVersions ++ Seq(
    // This is a hack, so the play application will have the right view of the template directory.
    Keys.baseDirectory <<= Keys.baseDirectory apply { bd =>
      sys.props("activator.home") = fixFileForURIish(bd.getAbsoluteFile)
      bd
    }
  ) ++ play.Project.intellijCommandSettings

  val root = (
    Project("root", file("."))  // TODO - Oddities with clean..
    .noAutoPgp
    .doNotPublish
    aggregate(toReferences(publishedProjects ++
                           Seq(dist, it, localTemplateRepo, offlinetests)): _*)
  )

  lazy val news: Project = (
    Project("news", file("news"))
    settings(NewsHelper.settings:_*)
  )

  // This project helps us isolate creating the local template repository for testing.
  lazy val localTemplateRepo: Project = (
    Project("template-repository", file("template-repository"))
    .noAutoPgp
    .doNotPublish
    settings(LocalTemplateRepo.settings:_*)
    settings(Keys.resolvers += typesafeIvyReleases)
  )

  // These are the projects we want in the local repository we deploy.
  lazy val publishedProjects: Seq[Project] = Seq(ui, uiCommon, launcher, props)

  // basic project that gives us properties to use in other projects.
  lazy val props = (
    ActivatorJavaProject("props")
    settings(Properties.makePropertyClassSetting(Dependencies.sbtVersion, Dependencies.scalaVersion):_*)
  )

  // Helper for UI projects (CLI + GUI)
  lazy val uiCommon = (
    ActivatorProject("ui-common")
    dependsOnRemote(templateCache)
    dependsOn(props)
  )

  val verboseSbtTests = false



  // Helpers to let us grab necessary sbt remote control artifacts, but not actually depend on them at
  // runtime.
  lazy val SbtProbesConfig = config("sbtprobes")
  def makeProbeClasspath(update: sbt.UpdateReport): String = {
    val probeClasspath = update.matching(configurationFilter(SbtProbesConfig.name))
    Path.makeString(probeClasspath)
  }

  def configureSbtTest(testKey: Scoped) = Seq(
    // set up embedded sbt for tests, we fork so we can set
    // system properties.
    Keys.fork in Test in testKey := true,
    Keys.javaOptions in Test in testKey <<= (
      SbtSupport.sbtLaunchJar,
      Keys.javaOptions in testKey,
      Keys.update) map {
      (launcher, oldOptions, updateReport) =>
        oldOptions ++ Seq("-Dsbtrc.no-shims=true",
                          "-Dsbtrc.launch.jar=" + launcher.getAbsoluteFile.getAbsolutePath,
                          "-Dsbtrc.controller.classpath=" + makeProbeClasspath(updateReport)) ++
      (if (verboseSbtTests)
        Seq("-Dakka.loglevel=DEBUG",
            "-Dakka.actor.debug.autoreceive=on",
            "-Dakka.actor.debug.receive=on",
            "-Dakka.actor.debug.lifecycle=on")
       else
         Seq.empty)
    })

  lazy val ui = (
    ActivatorPlayProject("ui")
    dependsOnRemote(
<<<<<<< HEAD
      webjarsPlay3, requirejs, jquery, knockout, ace, requireCss, requireText, keymage,
      commonsIo, mimeUtil, slf4jLog4j, activatorAnalytics,
=======
      webjarsPlay3, requirejs, jquery, knockout, ace, requireCss, requireText, keymage, commonsIo, mimeUtil,
>>>>>>> 6f53b61b
      sbtLauncherInterface % "provided",
      sbtrcRemoteController % "compile;test->test",
      // Here we hack our probes into the UI project.
      sbtrcProbe13 % "sbtprobes->default(compile)",
      sbtshimUiInterface13 % "sbtprobes->default(compile)"
    )
    dependsOn(props, uiCommon)
    settings(play.Project.playDefaultPort := 8888)
    settings(Keys.initialize ~= { _ => sys.props("scalac.patmat.analysisBudget") = "512" })
    // set up debug props for forked tests
    settings(configureSbtTest(Keys.test): _*)
    settings(configureSbtTest(Keys.testOnly): _*)
    // set up debug props for "run"
    settings(
      // Here we hack so that we can see the sbt-rc classes...
      Keys.ivyConfigurations ++= Seq(SbtProbesConfig),
      Keys.update <<= (
          SbtSupport.sbtLaunchJar,
          Keys.update,
          LocalTemplateRepo.localTemplateCacheCreated in localTemplateRepo) map {
        (launcher, update, templateCache) =>
          // We register the location after it's resolved so we have it for running play...
          sys.props("sbtrc.launch.jar") = launcher.getAbsoluteFile.getAbsolutePath
          // The debug variant of the sbt finder automatically splits the ui + controller jars apart.
          sys.props("sbtrc.controller.classpath") = makeProbeClasspath(update)
          sys.props("activator.template.cache") = fixFileForURIish(templateCache)
          sys.props("activator.runinsbt") = "true"
          System.err.println("Updating sbt launch jar: " + sys.props("sbtrc.launch.jar"))
          System.err.println("Remote probe classpath = " + sys.props("sbtrc.controller.classpath"))
          System.err.println("Template cache = " + sys.props("activator.template.cache"))
          update
      }
    )
    settings(
      Keys.compile in Compile <<= (Keys.compile in Compile, Keys.baseDirectory, Keys.streams) map { (oldCompile, baseDir, streams) =>
        val jsErrors = JsChecker.fixAndCheckAll(baseDir, streams.log)
        for (error <- jsErrors) {
          streams.log.error(error)
        }
        if (jsErrors.nonEmpty)
          throw new RuntimeException(jsErrors.length + " JavaScript formatting errors found")
        else
          streams.log.info("JavaScript whitespace meets our exacting standards")
        oldCompile
      }
    )
  )

  lazy val launcher = (
    ActivatorProject("launcher")
    dependsOnRemote(sbtLauncherInterface, sbtCompletion)
    dependsOn(props, uiCommon)
  )

  // A hack project just for convenient IvySBT when resolving artifacts into new local repositories.
  lazy val dontusemeresolvers = (
    ActivatorProject("dontuseme")
    .doNotPublish
    settings(
      // This hack removes the project resolver so we don't resolve stub artifacts.
      Keys.fullResolvers <<= (Keys.externalResolvers, Keys.sbtResolver) map (_ :+ _),
      Keys.resolvers += Resolver.url("sbt-plugin-releases", new URL("http://repo.scala-sbt.org/scalasbt/sbt-plugin-releases/"))(Resolver.ivyStylePatterns)
    )
  )
  lazy val it = (
      ActivatorProject("integration-tests")
      settings(integration.settings:_*)
      dependsOnRemote(sbtLauncherInterface, sbtIo210, sbtrcRemoteController)
      dependsOn(props)
      settings(
        org.sbtidea.SbtIdeaPlugin.ideaIgnoreModule := true,
        // we don't use doNotPublish because we want to publishLocal
        Keys.publish := {},
        PgpKeys.publishSigned := {}
      )
  )

  lazy val offlinetests = (
    ActivatorProject("offline-tests")
    .doNotPublish
    settings(offline.settings:_*)
  )

  lazy val dist = (
    ActivatorProject("dist")
    // TODO - Should publish be pushing the S3 upload?
    .doNotPublish
    settings(Packaging.settings:_*)
    settings(s3Settings:_*)
    settings(
      Keys.scalaBinaryVersion <<= Keys.scalaBinaryVersion in ui,
      Keys.resolvers ++= Seq(
        "Typesafe repository" at "http://repo.typesafe.com/typesafe/releases/",
        Resolver.url("typesafe-ivy-releases", new URL("http://repo.typesafe.com/typesafe/releases/"))(Resolver.ivyStylePatterns),
        Resolver.url("sbt-plugin-releases", new URL("http://repo.scala-sbt.org/scalasbt/sbt-plugin-releases/"))(Resolver.ivyStylePatterns)
      ),
      // TODO - Do this better - This is where we define what goes in the local repo cache.
      localRepoArtifacts <++= (publishedProjects.toSeq map { ref =>
        (Keys.projectID in ref) apply { id => id }
      }).join,
      localRepoArtifacts ++= Seq(

        // base dependencies
        "org.scala-sbt" % "sbt" % Dependencies.sbtVersion,
        "org.scala-sbt" % "sbt" % Dependencies.sbtSnapshotVersion,
        "org.scala-lang" % "scala-compiler" % Dependencies.sbtPluginScalaVersion,
        "org.scala-lang" % "scala-compiler" % Dependencies.scalaVersion,

        // sbt stuff
        sbtrcRemoteController,

        // sbt 0.13 plugins
        playSbt13Plugin,
        eclipseSbt13Plugin,
        ideaSbt13Plugin,
        echoSbt13Plugin,
        echoPlaySbt13Plugin,

        // featured template deps
        // note: do not use %% here
        "org.scalatest" % "scalatest_2.10" % "1.9.1",
        "com.typesafe.akka" % "akka-actor_2.10" % "2.2.1",
        "com.typesafe.akka" % "akka-testkit_2.10" % "2.2.1",
        "com.typesafe.akka" % "akka-slf4j_2.10" % "2.2.1",
        "org.scalatest" % "scalatest_2.10" % "2.0",
        "junit" % "junit" % "4.11",
        "org.fusesource.jansi" % "jansi" % "1.11",
        "com.novocode" % "junit-interface" % "0.7",
        "org.webjars" % "webjars-play_2.10" % Dependencies.webJarsVersion,
        "org.webjars" % "bootstrap" % "2.3.1",
        "org.webjars" % "flot" % "0.8.0",
        "com.typesafe.play" % "play-java_2.10" % Dependencies.playVersion,
        "com.typesafe.play" % "play-test_2.10" % Dependencies.playVersion,
        "com.typesafe.play" % "play-docs_2.10" % Dependencies.playVersion,
        "com.typesafe.slick" % "slick_2.10" % Dependencies.slickVersion,
        "org.slf4j" % "slf4j-nop" % "1.6.4",
        "com.h2database" % "h2" % "1.3.170",
        // failed transatives
        "junit" % "junit" % "3.8.1",
        "com.jcraft" % "jsch" % "0.1.44-1",
        "jline" % "jline" % "0.9.94",
        "com.typesafe.akka" % "akka-slf4j_2.10" % "2.2.0"
      ),
      Keys.mappings in S3.upload <<= (Keys.packageBin in Universal, Packaging.minimalDist, Keys.version) map { (zip, minimalZip, v) =>
        Seq(minimalZip -> ("typesafe-activator/%s/typesafe-activator-%s-minimal.zip" format (v, v)),
            zip -> ("typesafe-activator/%s/typesafe-activator-%s.zip" format (v, v)))
      },
      S3.host in S3.upload := "downloads.typesafe.com.s3.amazonaws.com",
      S3.progress in S3.upload := true
    )
  )
}<|MERGE_RESOLUTION|>--- conflicted
+++ resolved
@@ -11,7 +11,7 @@
 
 
 object TheActivatorBuild extends Build {
-
+  
   def fixFileForURIish(f: File): String = {
     val uriString = f.toURI.toASCIIString
     if(uriString startsWith "file://") uriString.drop("file://".length)
@@ -101,12 +101,7 @@
   lazy val ui = (
     ActivatorPlayProject("ui")
     dependsOnRemote(
-<<<<<<< HEAD
-      webjarsPlay3, requirejs, jquery, knockout, ace, requireCss, requireText, keymage,
-      commonsIo, mimeUtil, slf4jLog4j, activatorAnalytics,
-=======
       webjarsPlay3, requirejs, jquery, knockout, ace, requireCss, requireText, keymage, commonsIo, mimeUtil,
->>>>>>> 6f53b61b
       sbtLauncherInterface % "provided",
       sbtrcRemoteController % "compile;test->test",
       // Here we hack our probes into the UI project.
