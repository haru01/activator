import sbt._
import ActivatorBuild._
import Dependencies._
import Packaging.localRepoArtifacts
import com.typesafe.sbt.S3Plugin._
import com.typesafe.sbt.SbtNativePackager.Universal
import com.typesafe.sbt.SbtPgp
import com.typesafe.sbt.SbtPgp.PgpKeys
import play.PlayImport.PlayKeys
import com.typesafe.sbt.less.Import.LessKeys
import com.typesafe.sbt.web.SbtWeb.autoImport._
import com.typesafe.sbt.jse.JsEngineImport.JsEngineKeys
// NOTE - This file is only used for SBT 0.12.x, in 0.13.x we'll use build.sbt and scala libraries.
// As such try to avoid putting stuff in here so we can see how good build.sbt is without build.scala.


object TheActivatorBuild extends Build {

  def fixFileForURIish(f: File): String = {
    val uriString = f.toURI.toASCIIString
    if(uriString startsWith "file://") uriString.drop("file://".length)
    else uriString.drop("file:".length)
  }

  // ADD sbt launcher support here.
  override def settings = super.settings ++ SbtSupport.buildSettings ++ baseVersions ++ Seq(
    // This is a hack, so the play application will have the right view of the template directory.
    Keys.baseDirectory <<= Keys.baseDirectory apply { bd =>
      sys.props("activator.home") = fixFileForURIish(bd.getAbsoluteFile)
      bd
    }
  ) 
  // TODO : Add ++ play.Project.intellijCommandSettings Play 2.3 style to settings above

  val root = (
    Project("root", file("."))  // TODO - Oddities with clean..
    .noAutoPgp
    .doNotPublish
    aggregate(toReferences(publishedProjects ++
                           Seq(dist, it, localTemplateRepo, offlinetests)): _*)
  )

  lazy val news: Project = (
    Project("news", file("news"))
    settings(NewsHelper.settings:_*)
  )

  // This project helps us isolate creating the local template repository for testing.
  lazy val localTemplateRepo: Project = (
    Project("template-repository", file("template-repository"))
    .noAutoPgp
    .doNotPublish
    settings(LocalTemplateRepo.settings:_*)
    settings(Keys.resolvers += typesafeIvyReleases)
  )

  // These are the projects we want in the local repository we deploy.
  lazy val publishedProjects: Seq[Project] = Seq(ui, uiCommon, launcher, props)

  // basic project that gives us properties to use in other projects.
  lazy val props = (
    ActivatorJavaProject("props")
    settings(Properties.makePropertyClassSetting(Dependencies.sbtVersion, Dependencies.scalaVersion):_*)
  )

  // Helper for UI projects (CLI + GUI)
  lazy val uiCommon = (
    ActivatorProject("ui-common")
    dependsOnRemote(templateCache)
    dependsOn(props)
  )

  val verboseSbtTests = false

  def configureSbtTest(testKey: Scoped) = Seq(
    // set up embedded sbt for tests, we fork so we can set
    // system properties.
    Keys.fork in Test in testKey := true,
    Keys.javaOptions in Test in testKey <<= (
      SbtSupport.sbtLaunchJar,
      Keys.javaOptions in testKey,
      Keys.update) map {
      (launcher, oldOptions, updateReport) =>
        oldOptions ++
      (if (verboseSbtTests)
        Seq("-Dakka.loglevel=DEBUG",
            "-Dakka.actor.debug.autoreceive=on",
            "-Dakka.actor.debug.receive=on",
            "-Dakka.actor.debug.lifecycle=on")
       else
         Seq.empty)
    })

  import WebKeys.{assets, public}
  import sbt.Keys.products

  lazy val ui = (
    ActivatorPlayProject("ui")
    dependsOnRemote(
      requirejs, jquery, knockout, ace, /*requireCss, requireText,*/ keymage, commonsIo, mimeUtil, activatorAnalytics,
      sbtLauncherInterface % "provided",
      sbtrcClient,
      sbtrcIntegration % "compile;test->test"
    )
    dependsOn(props, uiCommon)
    settings(PlayKeys.playDefaultPort := 8888)
    settings(Keys.includeFilter in (Assets, LessKeys.less) := "*.less")
    settings(Keys.excludeFilter in (Assets, LessKeys.less) := "_*.less")
    settings(Keys.initialize ~= { _ => sys.props("scalac.patmat.analysisBudget") = "512" })
    settings(Keys.libraryDependencies ++= Seq(Dependencies.akkaTestkit % "test", Dependencies.specs2 % "test"))
    // set up debug props for forked tests
    settings(configureSbtTest(Keys.test): _*)
    settings(configureSbtTest(Keys.testOnly): _*)
    // set up debug props for "run"
    settings(
      Keys.update <<= (
          SbtSupport.sbtLaunchJar,
          Keys.update,
          LocalTemplateRepo.localTemplateCacheCreated in localTemplateRepo) map {
        (launcher, update, templateCache) =>
          sys.props("activator.template.cache") = fixFileForURIish(templateCache)
          sys.props("activator.runinsbt") = "true"
          System.err.println("Template cache = " + sys.props("activator.template.cache"))
          update
      },
      // We need to embed the assets in this JAR for activator.
      // If we add any more play projects, we need to be clever with them.
      public in Assets := (public in Assets).value / "public",
      products in Compile += (assets in Assets).value.getParentFile
    )
    settings(
      Keys.compile in Compile <<= (Keys.compile in Compile, Keys.baseDirectory, Keys.streams) map { (oldCompile, baseDir, streams) =>
        val jsErrors = JsChecker.fixAndCheckAll(baseDir, streams.log)
        for (error <- jsErrors) {
          streams.log.error(error)
        }
        if (jsErrors.nonEmpty)
          throw new RuntimeException(jsErrors.length + " JavaScript formatting errors found")
        else
          streams.log.info("JavaScript whitespace meets our exacting standards")
        oldCompile
      }
    )
  )

  lazy val launcher = (
    ActivatorProject("launcher")
    dependsOnRemote(sbtLauncherInterface, sbtCompletion)
    dependsOn(props, uiCommon)
  )

  // A hack project just for convenient IvySBT when resolving artifacts into new local repositories.
  lazy val dontusemeresolvers = (
    ActivatorProject("dontuseme")
    .doNotPublish
    settings(
      // This hack removes the project resolver so we don't resolve stub artifacts.
      Keys.fullResolvers <<= (Keys.externalResolvers, Keys.sbtResolver) map (_ :+ _),
      Keys.resolvers += Resolver.url("sbt-plugin-releases", new URL("http://repo.scala-sbt.org/scalasbt/sbt-plugin-releases/"))(Resolver.ivyStylePatterns)
    )
  )
  lazy val it = (
      ActivatorProject("integration-tests")
      settings(integration.settings:_*)
<<<<<<< HEAD
      dependsOnRemote(sbtLauncherInterface, sbtIo, sbtrcClient, sbtrcIntegration)
=======
      dependsOnRemote(sbtLauncherInterface, sbtIo, sbtrcRemoteController)
>>>>>>> 52012321
      dependsOn(props)
      settings(
        org.sbtidea.SbtIdeaPlugin.ideaIgnoreModule := true,
        // we don't use doNotPublish because we want to publishLocal
        Keys.publish := {},
        PgpKeys.publishSigned := {}
      )
  )

  lazy val offlinetests = (
    ActivatorProject("offline-tests")
    .doNotPublish
    settings(offline.settings:_*)
  )

  lazy val logDownloadUrls = taskKey[Unit]("log download urls because we are lazy and don't want to hand-construct them")

  lazy val dist = (
    ActivatorProject("dist")
    // TODO - Should publish be pushing the S3 upload?
    .doNotPublish
    settings(Packaging.settings:_*)
    settings(s3Settings:_*)
    settings(
      Keys.scalaBinaryVersion <<= Keys.scalaBinaryVersion in ui,
      Keys.resolvers ++= Seq(
        "Typesafe repository" at "http://repo.typesafe.com/typesafe/releases/",
        Resolver.url("typesafe-ivy-releases", new URL("http://repo.typesafe.com/typesafe/releases/"))(Resolver.ivyStylePatterns),
        Resolver.url("sbt-plugin-releases", new URL("http://repo.scala-sbt.org/scalasbt/sbt-plugin-releases/"))(Resolver.ivyStylePatterns)
      ),
      // TODO - Do this better - This is where we define what goes in the local repo cache.
      localRepoArtifacts <++= (publishedProjects.toSeq map { ref =>
        (Keys.projectID in ref) apply { id => id }
      }).join,
      localRepoArtifacts ++= Seq(

        // base dependencies
        "org.scala-sbt" % "sbt" % Dependencies.sbtVersion,
        "org.scala-lang" % "scala-compiler" % Dependencies.sbtPluginScalaVersion,
        "org.scala-lang" % "scala-compiler" % Dependencies.scalaVersion,

        // sbt stuff
        sbtrcClient,

        // sbt 0.13 plugins
        playSbt13Plugin,
        eclipseSbt13Plugin,
        ideaSbt13Plugin,
        echoSbt13Plugin,
        echoPlaySbt13Plugin,

        // featured template deps
        // *** note: do not use %% here ***
        "com.h2database" % "h2" % "1.3.175",
        "com.novocode" % "junit-interface" % "0.10",
        "com.typesafe.slick" % "slick_2.11" % Dependencies.slickVersion,
        "junit" % "junit" % "4.11",
        "junit" % "junit" % "3.8.1",
        "org.slf4j" % "slf4j-nop" % "1.6.4",
        "org.fusesource.jansi" % "jansi" % "1.11",
        "org.scalatest" % "scalatest_2.11" % "2.1.6",

        Defaults.sbtPluginExtra("com.typesafe.sbt" % "sbt-jshint" % "1.0.0", "0.13", "2.10"),
        Defaults.sbtPluginExtra("com.typesafe.sbt" % "sbt-rjs" % "1.0.1", "0.13", "2.10"),
        Defaults.sbtPluginExtra("com.typesafe.sbt" % "sbt-digest" % "1.0.0", "0.13", "2.10"),
        Defaults.sbtPluginExtra("com.typesafe.sbt" % "sbt-mocha" % "1.0.0", "0.13", "2.10"),
        // reactive maps using an older sbt-gzip, later we should go back to one copy
        Defaults.sbtPluginExtra("com.typesafe.sbt" % "sbt-gzip" % "1.0.0", "0.13", "2.10"),
        Defaults.sbtPluginExtra("com.typesafe.sbt" % "sbt-gzip" % "1.0.1", "0.13", "2.10"),

        // transient dependencies used in offline mode
        "org.scala-lang" % "jline" % "2.10.4",
        Defaults.sbtPluginExtra("com.typesafe.play" % "sbt-plugin" % Dependencies.playVersion, "0.13", "2.10"),
        Defaults.sbtPluginExtra("com.typesafe.sbt" % "sbt-coffeescript" % "1.0.0", "0.13", "2.10"),
        Defaults.sbtPluginExtra("com.typesafe.sbt" % "sbt-less" % "1.0.0", "0.13", "2.10"),
        "org.scalaz" % "scalaz-core_2.10" % "7.0.2",
        "org.scalaz" % "scalaz-effect_2.10" % "7.0.2",
        "com.typesafe.play" % "play-java_2.11" % Dependencies.playVersion,
        "com.typesafe.play" % "play-java-jdbc_2.11" % Dependencies.playVersion,
        "com.typesafe.play" % "play-java-ebean_2.11" % Dependencies.playVersion,
        "com.typesafe.play" % "play-java-ws_2.11" % Dependencies.playVersion,
        "com.typesafe.play" % "play-cache_2.11" % Dependencies.playVersion,
        "com.typesafe.play" % "play-docs_2.11" % Dependencies.playVersion,
        "com.typesafe.play" % "anorm_2.11" % Dependencies.playVersion,
        "com.typesafe.play" % "play-ws_2.11" % Dependencies.playVersion,

        "org.webjars" % "bootstrap" % "2.3.1",
        "org.webjars" % "flot" % "0.8.0",
        "org.webjars" % "bootstrap" % "3.0.0",
        "org.webjars" % "knockout" % "2.3.0",
        "org.webjars" % "requirejs" % "2.1.11-1",
        "org.webjars" % "leaflet" % "0.7.2",
        "org.webjars" % "squirejs" % "0.1.0",

        "com.typesafe.play.extras" % "play-geojson_2.11" % "1.1.0",
        "com.typesafe.akka" % "akka-contrib_2.11" % Dependencies.akkaVersion,
        "org.codehaus.plexus" % "plexus-interactivity-api" % "1.0-alpha-6",
        "org.codehaus.plexus" % "plexus-component-api" % "1.0-alpha-16",
        "org.jcraft" % "jsch" % "0.1.38"
        ),
      Keys.mappings in S3.upload <<= (Keys.packageBin in Universal, Packaging.minimalDist, Keys.version) map { (zip, minimalZip, v) =>
        Seq(minimalZip -> ("typesafe-activator/%s/typesafe-activator-%s-minimal.zip" format (v, v)),
            zip -> ("typesafe-activator/%s/typesafe-activator-%s.zip" format (v, v)))
      },
      S3.host in S3.upload := "downloads.typesafe.com.s3.amazonaws.com",
      S3.progress in S3.upload := true,
      S3.upload := {
        val log = Keys.streams.value.log
        val hash = (LocalTemplateRepo.checkTemplateCacheHash in TheActivatorBuild.localTemplateRepo).value
        log.info("Publishing to S3 with template index " + hash)
        S3.upload.value
      },
      logDownloadUrls := {
        val log = Keys.streams.value.log
        val version = Keys.version.value
        log.info(s"Download: http://downloads.typesafe.com/typesafe-activator/${version}/typesafe-activator-${version}.zip")
        log.info(s"Minimal:  http://downloads.typesafe.com/typesafe-activator/${version}/typesafe-activator-${version}-minimal.zip")
      }
    )
  )
}<|MERGE_RESOLUTION|>--- conflicted
+++ resolved
@@ -162,11 +162,7 @@
   lazy val it = (
       ActivatorProject("integration-tests")
       settings(integration.settings:_*)
-<<<<<<< HEAD
       dependsOnRemote(sbtLauncherInterface, sbtIo, sbtrcClient, sbtrcIntegration)
-=======
-      dependsOnRemote(sbtLauncherInterface, sbtIo, sbtrcRemoteController)
->>>>>>> 52012321
       dependsOn(props)
       settings(
         org.sbtidea.SbtIdeaPlugin.ideaIgnoreModule := true,
