import sbt._
import SnapBuild._
import SnapDependencies._
import Packaging.localRepoArtifacts
// NOTE - This file is only used for SBT 0.12.x, in 0.13.x we'll use build.sbt and scala libraries.
// As such try to avoid putting stuff in here so we can see how good build.sbt is without build.scala.


object TheSnapBuild extends Build {

  // ADD sbt launcher support here.
  override def settings = super.settings ++ SbtSupport.buildSettings ++ baseVersions ++ Seq(
    // This is a hack, so the play application will have the right view of the template directory.
    Keys.baseDirectory <<= Keys.baseDirectory apply { bd =>
      sys.props("snap.home") = bd.getAbsoluteFile.getAbsolutePath
      bd
    }
  )

  val root = (
    Project("root", file("."))  // TODO - Oddities with clean..
<<<<<<< HEAD
    aggregate((publishedProjects.map(_.project) ++ Seq(dist.project)):_*)
    settings(
      // Stub out commands we run frequently but don't want them to really do anything.
      Keys.publish := {},
      Keys.publishLocal := {}
    )
=======
    aggregate(ui, launcher, dist, props, cache)
>>>>>>> 980a7122
  )

  // Theser are the projects we want in the local SNAP repository
  lazy val publishedProjects = Seq(ui, launcher, props, sbtProtocol, sbtRemoteProbe, sbtDriver)

  // basic project that gives us properties to use in other projects.  
  lazy val props = (
    SnapJavaProject("props")
    settings(Properties.makePropertyClassSetting(SnapDependencies.sbtVersion):_*)
  )

<<<<<<< HEAD
  // sbt-child process projects
  lazy val sbtProtocol = (
    SbtChildProject("protocol")
    settings()
  )
=======
  lazy val cache = (
    SnapProject("cache")
    settings(Keys.scalaVersion := "2.10.0-RC1")
    dependsOn(props)
  )

  // Theser are the projects we want in the local SNAP repository
  lazy val publishedProjects = Seq(ui, launcher, props, cache)
>>>>>>> 980a7122

  lazy val sbtRemoteProbe = (
    SbtChildProject("remote-probe")
    dependsOn(sbtProtocol)
    dependsOnRemote(
      sbtMain % "provided",
      sbtTheSbt % "provided",
      sbtIo % "provided",
      sbtLogging % "provided",
      sbtProcess % "provided"
    )
  )
  
  lazy val sbtDriver = (
    SbtChildProject("parent") 
    dependsOn(sbtProtocol)
    dependsOnRemote(akkaActor)
  )  
  
  lazy val ui = (
    SnapPlayProject("ui")
    dependsOnRemote(
      webjarsPlay,
      webjarsBootstrap,
      commonsIo,
      sbtLauncherInterface % "provided"
    )
    dependsOn(props, cache)
  )

  // TODO - SBT plugin, or just SBT integration?

  lazy val launcher = (
    SnapProject("launcher")
    dependsOnRemote(sbtLauncherInterface)
    settings(
      Keys.scalaBinaryVersion <<= Keys.scalaVersion
    )
    dependsOn(props)
  )

  lazy val dist = (
    SnapProject("dist")
    settings(Packaging.settings:_*)
    settings(
      Keys.scalaBinaryVersion <<= Keys.scalaVersion,
      Keys.resolvers ++= Seq(
        "Typesafe repository" at "http://repo.typesafe.com/typesafe/releases/",
        Resolver.url("typesafe-ivy-releases", new URL("http://repo.typesafe.com/typesafe/releases/"))(Resolver.ivyStylePatterns),
        Resolver.url("sbt-plugin-releases", new URL("http://repo.scala-sbt.org/scalasbt/sbt-plugin-releases/"))(Resolver.ivyStylePatterns)
      ),
      // TODO - Do this better - This is where we define what goes in the local repo cache.

      localRepoArtifacts <++= (publishedProjects map { ref =>
        // The annoyance caused by cross-versioning.
        (Keys.projectID in ref, Keys.scalaBinaryVersion in ref, Keys.scalaVersion in ref) apply {
          (id, sbv, sv) =>
            CrossVersion(sbv,sv)(id)
        }
      }).join,
      localRepoArtifacts ++= 
        Seq("org.scala-sbt" % "sbt" % "0.12.1",
            // For some reason, these are not resolving transitively correctly! 
            "org.scala-lang" % "scala-compiler" % "2.9.2",
            "org.scala-lang" % "scala-compiler" % "2.10.0-RC1",
            "net.java.dev.jna" % "jna" % "3.2.3",
            "commons-codec" % "commons-codec" % "1.3",
            "org.apache.httpcomponents" % "httpclient" % "4.0.1",
            "com.google.guava" % "guava" % "11.0.2",
            "xml-apis" % "xml-apis" % "1.0.b2"
        ),
      localRepoArtifacts ++= {
        val sbt = "0.12"
        val scala = "2.9.2"
        Seq(
          Defaults.sbtPluginExtra("com.typesafe.sbt" % "sbt-site" % "0.6.0", sbt, scala),
          Defaults.sbtPluginExtra("com.typesafe" % "sbt-native-packager" % "0.4.3", sbt, scala),
          Defaults.sbtPluginExtra("play" % "sbt-plugin" % "2.1-RC1", sbt, scala),
          Defaults.sbtPluginExtra("com.typesafe.sbteclipse" % "sbteclipse-plugin" % "2.1.0", sbt, scala),
          Defaults.sbtPluginExtra("com.typesafe.sbt" % "sbt-pgp" % "0.7", sbt, scala)
        )
      }
    )
  )
}<|MERGE_RESOLUTION|>--- conflicted
+++ resolved
@@ -19,20 +19,16 @@
 
   val root = (
     Project("root", file("."))  // TODO - Oddities with clean..
-<<<<<<< HEAD
     aggregate((publishedProjects.map(_.project) ++ Seq(dist.project)):_*)
     settings(
       // Stub out commands we run frequently but don't want them to really do anything.
       Keys.publish := {},
       Keys.publishLocal := {}
     )
-=======
-    aggregate(ui, launcher, dist, props, cache)
->>>>>>> 980a7122
   )
 
   // Theser are the projects we want in the local SNAP repository
-  lazy val publishedProjects = Seq(ui, launcher, props, sbtProtocol, sbtRemoteProbe, sbtDriver)
+  lazy val publishedProjects = Seq(ui, launcher, props, cache, sbtProtocol, sbtRemoteProbe, sbtDriver)
 
   // basic project that gives us properties to use in other projects.  
   lazy val props = (
@@ -40,22 +36,17 @@
     settings(Properties.makePropertyClassSetting(SnapDependencies.sbtVersion):_*)
   )
 
-<<<<<<< HEAD
-  // sbt-child process projects
-  lazy val sbtProtocol = (
-    SbtChildProject("protocol")
-    settings()
-  )
-=======
   lazy val cache = (
     SnapProject("cache")
     settings(Keys.scalaVersion := "2.10.0-RC1")
     dependsOn(props)
   )
 
-  // Theser are the projects we want in the local SNAP repository
-  lazy val publishedProjects = Seq(ui, launcher, props, cache)
->>>>>>> 980a7122
+  // sbt-child process projects
+  lazy val sbtProtocol = (
+    SbtChildProject("protocol")
+    settings()
+  )
 
   lazy val sbtRemoteProbe = (
     SbtChildProject("remote-probe")
