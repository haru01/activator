import sbt._
import ActivatorBuild._
import Dependencies._
import Packaging.localRepoArtifacts
import com.typesafe.sbt.S3Plugin._
import com.typesafe.sbt.SbtNativePackager.Universal
import com.typesafe.sbt.SbtPgp
import com.typesafe.sbt.SbtPgp.PgpKeys
import play.PlayImport.PlayKeys
import com.typesafe.sbt.less.Import.LessKeys
import com.typesafe.sbt.web.SbtWeb.autoImport._
import com.typesafe.sbt.jse.JsEngineImport.JsEngineKeys
// NOTE - This file is only used for SBT 0.12.x, in 0.13.x we'll use build.sbt and scala libraries.
// As such try to avoid putting stuff in here so we can see how good build.sbt is without build.scala.


object TheActivatorBuild extends Build {

  def fixFileForURIish(f: File): String = {
    val uriString = f.toURI.toASCIIString
    if(uriString startsWith "file://") uriString.drop("file://".length)
    else uriString.drop("file:".length)
  }

  // ADD sbt launcher support here.
  override def settings = super.settings ++ SbtSupport.buildSettings ++ baseVersions ++ Seq(
    // This is a hack, so the play application will have the right view of the template directory.
    Keys.baseDirectory <<= Keys.baseDirectory apply { bd =>
      sys.props("activator.home") = fixFileForURIish(bd.getAbsoluteFile)
      bd
    }
  ) 
  // TODO : Add ++ play.Project.intellijCommandSettings Play 2.3 style to settings above

  val root = (
    Project("root", file("."))  // TODO - Oddities with clean..
    .noAutoPgp
    .doNotPublish
    aggregate(toReferences(publishedProjects ++
                           Seq(dist, it, localTemplateRepo, offlinetests)): _*)
  )

  lazy val news: Project = (
    Project("news", file("news"))
    settings(NewsHelper.settings:_*)
  )

  // This project helps us isolate creating the local template repository for testing.
  lazy val localTemplateRepo: Project = (
    Project("template-repository", file("template-repository"))
    .noAutoPgp
    .doNotPublish
    settings(LocalTemplateRepo.settings:_*)
    settings(Keys.resolvers += typesafeIvyReleases)
  )

  // These are the projects we want in the local repository we deploy.
  lazy val publishedProjects: Seq[Project] = Seq(ui, uiCommon, launcher, props)

  // basic project that gives us properties to use in other projects.
  lazy val props = (
    ActivatorJavaProject("props")
    settings(Properties.makePropertyClassSetting(Dependencies.sbtVersion, Dependencies.scalaVersion):_*)
  )

  // Helper for UI projects (CLI + GUI)
  lazy val uiCommon = (
    ActivatorProject("ui-common")
    dependsOnRemote(templateCache)
    dependsOn(props)
  )

  val verboseSbtTests = false



  // Helpers to let us grab necessary sbt remote control artifacts, but not actually depend on them at
  // runtime.
  lazy val SbtProbesConfig = config("sbtprobes")
  def makeProbeClasspath(update: sbt.UpdateReport): String = {
    val probeClasspath = update.matching(configurationFilter(SbtProbesConfig.name))
    Path.makeString(probeClasspath)
  }

  def configureSbtTest(testKey: Scoped) = Seq(
    // set up embedded sbt for tests, we fork so we can set
    // system properties.
    Keys.fork in Test in testKey := true,
    Keys.javaOptions in Test in testKey <<= (
      SbtSupport.sbtLaunchJar,
      Keys.javaOptions in testKey,
      Keys.update) map {
      (launcher, oldOptions, updateReport) =>
        oldOptions ++ Seq("-Dsbtrc.no-shims=true",
                          "-Dsbtrc.launch.jar=" + launcher.getAbsoluteFile.getAbsolutePath,
                          "-Dsbtrc.controller.classpath=" + makeProbeClasspath(updateReport)) ++
      (if (verboseSbtTests)
        Seq("-Dakka.loglevel=DEBUG",
            "-Dakka.actor.debug.autoreceive=on",
            "-Dakka.actor.debug.receive=on",
            "-Dakka.actor.debug.lifecycle=on")
       else
         Seq.empty)
    })

  import WebKeys.{assets, public}
  import sbt.Keys.products

  lazy val ui = (
    ActivatorPlayProject("ui")
    dependsOnRemote(
      requirejs, jquery, knockout, ace, /*requireCss, requireText,*/ keymage, commonsIo, mimeUtil, activatorAnalytics,
      sbtLauncherInterface % "provided",
      sbtrcRemoteController % "compile;test->test",
      // Here we hack our probes into the UI project.
      sbtrcProbe13 % "sbtprobes->default(compile)",
      sbtshimUiInterface13 % "sbtprobes->default(compile)"
    )
    dependsOn(props, uiCommon)
    settings(PlayKeys.playDefaultPort := 8888)
    settings(Keys.includeFilter in (Assets, LessKeys.less) := "*.less")
    settings(Keys.excludeFilter in (Assets, LessKeys.less) := "_*.less")
    settings(Keys.initialize ~= { _ => sys.props("scalac.patmat.analysisBudget") = "512" })
    settings(Keys.libraryDependencies ++= Seq(Dependencies.akkaTestkit % "test", Dependencies.specs2 % "test"))
    // set up debug props for forked tests
    settings(configureSbtTest(Keys.test): _*)
    settings(configureSbtTest(Keys.testOnly): _*)
    // set up debug props for "run"
    settings(
      // Here we hack so that we can see the sbt-rc classes...
      Keys.ivyConfigurations ++= Seq(SbtProbesConfig),
      Keys.update <<= (
          SbtSupport.sbtLaunchJar,
          Keys.update,
          LocalTemplateRepo.localTemplateCacheCreated in localTemplateRepo) map {
        (launcher, update, templateCache) =>
          // We register the location after it's resolved so we have it for running play...
          sys.props("sbtrc.launch.jar") = launcher.getAbsoluteFile.getAbsolutePath
          // The debug variant of the sbt finder automatically splits the ui + controller jars apart.
          sys.props("sbtrc.controller.classpath") = makeProbeClasspath(update)
          sys.props("activator.template.cache") = fixFileForURIish(templateCache)
          sys.props("activator.runinsbt") = "true"
          System.err.println("Updating sbt launch jar: " + sys.props("sbtrc.launch.jar"))
          System.err.println("Remote probe classpath = " + sys.props("sbtrc.controller.classpath"))
          System.err.println("Template cache = " + sys.props("activator.template.cache"))
          update
      },
      // We need to embed the assets in this JAR for activator.
      // If we add any more play projects, we need to be clever with them.
      public in Assets := (public in Assets).value / "public",
      products in Compile += (assets in Assets).value.getParentFile
    )
    settings(
      Keys.compile in Compile <<= (Keys.compile in Compile, Keys.baseDirectory, Keys.streams) map { (oldCompile, baseDir, streams) =>
        val jsErrors = JsChecker.fixAndCheckAll(baseDir, streams.log)
        for (error <- jsErrors) {
          streams.log.error(error)
        }
        if (jsErrors.nonEmpty)
          throw new RuntimeException(jsErrors.length + " JavaScript formatting errors found")
        else
          streams.log.info("JavaScript whitespace meets our exacting standards")
        oldCompile
      }
    )
  )

  lazy val launcher = (
    ActivatorProject("launcher")
    dependsOnRemote(sbtLauncherInterface, sbtCompletion)
    dependsOn(props, uiCommon)
  )

  // A hack project just for convenient IvySBT when resolving artifacts into new local repositories.
  lazy val dontusemeresolvers = (
    ActivatorProject("dontuseme")
    .doNotPublish
    settings(
      // This hack removes the project resolver so we don't resolve stub artifacts.
      Keys.fullResolvers <<= (Keys.externalResolvers, Keys.sbtResolver) map (_ :+ _),
      Keys.resolvers += Resolver.url("sbt-plugin-releases", new URL("http://repo.scala-sbt.org/scalasbt/sbt-plugin-releases/"))(Resolver.ivyStylePatterns)
    )
  )
  lazy val it = (
      ActivatorProject("integration-tests")
      settings(integration.settings:_*)
      dependsOnRemote(sbtLauncherInterface, sbtIo210, sbtrcRemoteController)
      dependsOn(props)
      settings(
        org.sbtidea.SbtIdeaPlugin.ideaIgnoreModule := true,
        // we don't use doNotPublish because we want to publishLocal
        Keys.publish := {},
        PgpKeys.publishSigned := {}
      )
  )

  lazy val offlinetests = (
    ActivatorProject("offline-tests")
    .doNotPublish
    settings(offline.settings:_*)
  )

  lazy val logDownloadUrls = taskKey[Unit]("log download urls because we are lazy and don't want to hand-construct them")

  lazy val dist = (
    ActivatorProject("dist")
    // TODO - Should publish be pushing the S3 upload?
    .doNotPublish
    settings(Packaging.settings:_*)
    settings(s3Settings:_*)
    settings(
      Keys.scalaBinaryVersion <<= Keys.scalaBinaryVersion in ui,
      Keys.resolvers ++= Seq(
        "Typesafe repository" at "http://repo.typesafe.com/typesafe/releases/",
        Resolver.url("typesafe-ivy-releases", new URL("http://repo.typesafe.com/typesafe/releases/"))(Resolver.ivyStylePatterns),
        Resolver.url("sbt-plugin-releases", new URL("http://repo.scala-sbt.org/scalasbt/sbt-plugin-releases/"))(Resolver.ivyStylePatterns)
      ),
      // TODO - Do this better - This is where we define what goes in the local repo cache.
      localRepoArtifacts <++= (publishedProjects.toSeq map { ref =>
        (Keys.projectID in ref) apply { id => id }
      }).join,
      localRepoArtifacts ++= Seq(

        // base dependencies
        "org.scala-sbt" % "sbt" % Dependencies.sbtVersion,
        "org.scala-lang" % "scala-compiler" % Dependencies.sbtPluginScalaVersion,
        "org.scala-lang" % "scala-compiler" % Dependencies.scalaVersion,

        // sbt stuff
        sbtrcRemoteController,

        // sbt 0.13 plugins
        playSbt13Plugin,
        eclipseSbt13Plugin,
        ideaSbt13Plugin,
        echoSbt13Plugin,
        echoPlaySbt13Plugin,

        // featured template deps
<<<<<<< HEAD
        // note: do not use %% here
        "org.scalatest" % "scalatest_2.10" % "1.9.1",
        "com.typesafe.akka" % "akka-actor_2.10" % "2.2.1",
        "com.typesafe.akka" % "akka-testkit_2.10" % "2.2.1",
        "com.typesafe.akka" % "akka-slf4j_2.10" % "2.2.1",
	      "com.typesafe.akka" % "akka-contrib_2.10" % "2.2.1",
        "org.scalatest" % "scalatest_2.10" % "2.0",
=======
        // *** note: do not use %% here ***
        "com.h2database" % "h2" % "1.3.175",
        "com.novocode" % "junit-interface" % "0.10",
        "com.typesafe.slick" % "slick_2.11" % Dependencies.slickVersion,
>>>>>>> 04b0a846
        "junit" % "junit" % "4.11",
        "org.slf4j" % "slf4j-nop" % "1.6.4",
        "org.fusesource.jansi" % "jansi" % "1.11",
        "org.scalatest" % "scalatest_2.11" % "2.1.6",

        Defaults.sbtPluginExtra("com.typesafe.sbt" % "sbt-jshint" % "1.0.0", "0.13", "2.10"),
        Defaults.sbtPluginExtra("com.typesafe.sbt" % "sbt-rjs" % "1.0.1", "0.13", "2.10"),
        Defaults.sbtPluginExtra("com.typesafe.sbt" % "sbt-digest" % "1.0.0", "0.13", "2.10"),
        Defaults.sbtPluginExtra("com.typesafe.sbt" % "sbt-mocha" % "1.0.0", "0.13", "2.10"),
        // reactive maps using an older sbt-gzip, later we should go back to one copy
        Defaults.sbtPluginExtra("com.typesafe.sbt" % "sbt-gzip" % "1.0.0", "0.13", "2.10"),
        Defaults.sbtPluginExtra("com.typesafe.sbt" % "sbt-gzip" % "1.0.1", "0.13", "2.10"),

        // transient dependencies used in offline mode
        "org.scala-lang" % "jline" % "2.10.4",
        Defaults.sbtPluginExtra("com.typesafe.play" % "sbt-plugin" % Dependencies.playVersion, "0.13", "2.10"),
        Defaults.sbtPluginExtra("com.typesafe.sbt" % "sbt-coffeescript" % "1.0.0", "0.13", "2.10"),
        Defaults.sbtPluginExtra("com.typesafe.sbt" % "sbt-less" % "1.0.0", "0.13", "2.10"),
        "org.scalaz" % "scalaz-core_2.10" % "7.0.2",
        "org.scalaz" % "scalaz-effect_2.10" % "7.0.2",
        "com.typesafe.play" % "play-java_2.11" % Dependencies.playVersion,
        "com.typesafe.play" % "play-java-jdbc_2.11" % Dependencies.playVersion,
        "com.typesafe.play" % "play-java-ebean_2.11" % Dependencies.playVersion,
        "com.typesafe.play" % "play-java-ws_2.11" % Dependencies.playVersion,
        "com.typesafe.play" % "play-cache_2.11" % Dependencies.playVersion,
        "com.typesafe.play" % "play-docs_2.11" % Dependencies.playVersion,
        "com.typesafe.play" % "anorm_2.11" % Dependencies.playVersion,
        "com.typesafe.play" % "play-ws_2.11" % Dependencies.playVersion,

        "org.webjars" % "bootstrap" % "2.3.1",
        "org.webjars" % "flot" % "0.8.0",
        "org.webjars" % "bootstrap" % "3.0.0",
        "org.webjars" % "knockout" % "2.3.0",
        "org.webjars" % "requirejs" % "2.1.11-1",
        "org.webjars" % "leaflet" % "0.7.2",
        "org.webjars" % "squirejs" % "0.1.0",

        "com.typesafe.play.extras" % "play-geojson_2.11" % "1.1.0",
        "com.typesafe.akka" % "akka-contrib_2.11" % Dependencies.akkaVersion
        ),
      Keys.mappings in S3.upload <<= (Keys.packageBin in Universal, Packaging.minimalDist, Keys.version) map { (zip, minimalZip, v) =>
        Seq(minimalZip -> ("typesafe-activator/%s/typesafe-activator-%s-minimal.zip" format (v, v)),
            zip -> ("typesafe-activator/%s/typesafe-activator-%s.zip" format (v, v)))
      },
      S3.host in S3.upload := "downloads.typesafe.com.s3.amazonaws.com",
      S3.progress in S3.upload := true,
      logDownloadUrls := {
        val log = Keys.streams.value.log
        val version = Keys.version.value
        log.info(s"Download: http://downloads.typesafe.com/typesafe-activator/${version}/typesafe-activator-${version}.zip")
        log.info(s"Minimal:  http://downloads.typesafe.com/typesafe-activator/${version}/typesafe-activator-${version}-minimal.zip")
      }
    )
  )
}<|MERGE_RESOLUTION|>--- conflicted
+++ resolved
@@ -237,20 +237,10 @@
         echoPlaySbt13Plugin,
 
         // featured template deps
-<<<<<<< HEAD
-        // note: do not use %% here
-        "org.scalatest" % "scalatest_2.10" % "1.9.1",
-        "com.typesafe.akka" % "akka-actor_2.10" % "2.2.1",
-        "com.typesafe.akka" % "akka-testkit_2.10" % "2.2.1",
-        "com.typesafe.akka" % "akka-slf4j_2.10" % "2.2.1",
-	      "com.typesafe.akka" % "akka-contrib_2.10" % "2.2.1",
-        "org.scalatest" % "scalatest_2.10" % "2.0",
-=======
         // *** note: do not use %% here ***
         "com.h2database" % "h2" % "1.3.175",
         "com.novocode" % "junit-interface" % "0.10",
         "com.typesafe.slick" % "slick_2.11" % Dependencies.slickVersion,
->>>>>>> 04b0a846
         "junit" % "junit" % "4.11",
         "org.slf4j" % "slf4j-nop" % "1.6.4",
         "org.fusesource.jansi" % "jansi" % "1.11",
