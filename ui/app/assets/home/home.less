/**
 * Copyright (C) 2013 Typesafe, Inc <http://typesafe.com>
 */

// @import "/public/fonts/font-faces.css";
@import '../commons/_reset.less';
@import '../commons/_base.less';


.title(){
  letter-spacing: -0.03em;
  font-weight: 600;
}

body {
  font: 13px "Open Sans", sans-serif;
  background: @slate url("/public/images/home.svg") no-repeat;
  background-size: cover;
  color: #D3D9DF;
}
html, body {
  overflow: auto;
}

#logo {
  position: absolute;
  top: 30px;
  left: 50%;
  width: 200px;
  margin-left: -100px;
}

.hidden {
  display: none;
}

h2 {
  height: 40px;
  line-height: 40px;
  padding: 0 20px;
  background: #fff;
  color: #333;
  font-size: 15px;
  font-weight: 600;
  border-bottom: 1px solid #D8D8D8;
  &:before {
    content: "↓";
    color: rgba(0,0,0,.3);
    padding: 0 10px 0 0 ;
    font-size: 12px;
  }
}

h3 {
  .title();
  font-size: 30px;
  color: #28353F;
}

h4 {
  .title();
  font-size: 15px;
  color: #28353F;
}

.button {
  display: block;
  margin: 20px auto;
  padding: 7px 10px;
  width: 220px;
  background: #e25758;
  color: #fff;
  text-align: center;
  font-size: 18px;
  font-weight: 500;
  border-radius: 3px;
  border: 0;
    cursor: pointer;
}

p.path {
  display: inline-block;
  max-width: 100%;
  overflow: hidden;
  span {
    float: right;
    display: inline-block;
  }
}

section {
  position: absolute;
  top: 100px;
  bottom: 50px;
  background: #F5F5F5;
  box-shadow: 0 2px 10px rgba(0,0,0,.6);
  color: #6F7F89;
  overflow: hidden;

  p {
    margin: 1em 0;
  }
  a{
    font-size: 15px;
    color: #01B8E4;
    text-decoration: underline;
    &:hover {
      text-decoration: none;
    }
  }
  .accepted & {
    display: block;
  }
}

#license {
  display: block;
  left: 70px;
  width: 700px;
  .w {
    position: absolute;
    top: 40px;
    left: 0;
    right: 0;
    bottom: 100px;
  }

  iframe {
    width: 100%;
    height: 100%;
  }
  .button {
    position: absolute;
    left: 0;
    right: 0;
    bottom: 10px;
  }
  p {
    margin: 10px 20px;
  }
  .accepted & {
    display: none;
  }
}

#working {
  left: 70px;
  right: 70px;
  display: none;
  article {
    padding: 0 15px;
  }
  .logs {
    font-family: monospace;
  }
}

#open {
  left: 69%;
  width: 26%;
}

#new {
  left: 5%;
  right: 36%;
  article {
    top: 40px;
    border-top: 1px solid #ddd;
  }
  li.template {
    .ellipsis();
    &:before {
      content: " ";
      display: inline-block;
      width: 24px;
      height: 14px;
      font-size: 15px;
      float: left;
    }
    &.featured {
      font-size: 17px;
      font-weight: 600;
      color: #333;
      &:before {
        content: "★";
        color: @blue;
      }
    }
    &:hover, &.active {
      color: #fff !important;
    }
  }
}

header {
  background: white;
  box-shadow: 0 2px 3px rgba(0,0,0,.1), 0 -2px 3px rgba(0,0,0,.1);
}

article {
  position: absolute;
  top: 40px;
  left: 0;
  right: 0;
  bottom: 0;
  overflow: auto;
}

.list {
  color: @slate;
  .tags {
    padding: 0 5px 0 19px;
    margin: 0;
    border: none;
    li {
      padding: 0 5px;
      display: inline-block;
      font-size: 10px;
      font-weight: normal;
      text-transform: uppercase;
      opacity: .5;
    }
  }
  > li {
    position: relative;
    padding: 10px 20px;
    background: #fff;
    border-bottom: 1px solid #ddd;
    cursor: pointer;
    h3, h3 a {
      font-size: 14px;
      font-weight: 600;
      color: #333;
    }
    p {
      // .ellipsis();
      margin: 0;
    }
    &:last-child {
      border-bottom: 1px solid #ddd;
    }
    &.highlight {
      border: 3px solid #e25758;
      padding: 8px 17px 7px 17px;
    }
    &:hover, &.active {
      background: #e25758;
      border-color: #e25758 - #222;
      &, h3, h3 a {
        color: #fff;
      }
      p {
        color: rgba(0,0,0,.4);
      }
      & + dd {
        border-top: 1px solid #e25758 - #222;
      }
    }
  }
}

.half {
  width: 50%;
    position: absolute;
    top: 0;
    left: 0;
    bottom: 0;
    &.right {
      left: 50%;
      border-left: 1px solid #d8d8d8;
      padding: 20px;
      background: white;
    }
}

.template {
  position: absolute;
  top: 0;
  bottom: 175px;
  left: 0;
  right: 0;
  overflow: auto;
  padding: 20px;
  input {
    position: absolute;
    left: -999em;
  }
}

#templatePage {
  .templatelist {
    position: absolute;
    right: 20px;
    top: 20px;
    left: 20px;
    bottom: 20px;
  }
  ul {
    position: absolute;
    bottom: 135px;
    right: 470px;
    list-style: none;
    li {
      list-style: none;
    }

  }
  .tagfilter {
    position: absolute;
    top: 20px;
    right: 20px;
    width: 430px;
  }
}

#welcome {
  counter-reset: steps;
  .steps {
    li {
      margin: 10px;
      font-size: 18px;
      color: #627886;
      &:before {
        display: inline-block;
        width: 24px;
        height: 24px;
        margin: 0 10px 0 0;
        counter-increment: steps;
        content: counter(steps);
        border-radius: 20px;
        background: #F16665;
        text-align: center;
        color: #fff;
        font-size: 14px;
        line-height: 23px;
      }
    }
  }
  h4 {
    margin: 30px 0 10px;
  }
  .inspiration {
    -webkit-column-count: 2;
    -moz-column-count: 2;
    column-count: 2;
    -webkit-column-gap: 1em;
    -moz-column-gap: 1em;
    column-gap: 1em;
    color: #01B8E4;
    line-height: 18px;
    text-decoration: underline;
    li {
      cursor: pointer;
    }
  }
}

#viewTemplate {
  .tags {
    li {
      display: inline-block;
      border-radius: 2px;
      background: #53CDED;
      color: #fff;
      text-transform: uppercase;
      padding: 1px 3px;
      margin: 1px;
      font-size: 12px;
      font-weight: 500;
    }
  }
  .author {
    cite {
      font-size: 15px;
      color: #28353F;
    }
    .source {
      font-size: 12px;
      color: #8BA2B0;
    }
    p {
      margin: 0;
    }
  }
}

.promote {
  background: @slate;
  color: @white-dkr;
  padding: 20px;
  margin: 20px -20px;
  .clear-after();
  img {
    max-width: 100px;
<<<<<<< HEAD
=======
    max-height: 70px;
>>>>>>> 04b0a846
    margin: -5px 10px 5px -5px;
    float: left;
  }
  h4 {
    color: #fff;
  }
  p {
    margin: 0;
  }
}

#newApp {
  padding: 20px;
  position: absolute;
  bottom: 0;
  left: 0;
  right: 0;
  height: 175px;
  border-top: 1px solid #ddd;
  article {
    margin: 0 0 20px;
  }
  input[type="text"] {
    border: 1px solid #ddd;
    width: 260px;
    height: 26px;
    padding: 0 5px;
    line-height: 24px;
    border-radius: 3px;
  }
  #browseAppLocation:after {
    float: right;
    content: "\1F4C1";
    color: #e25758;
    font: 20px icons;
    line-height: 30px;
    text-align: center;
    vertical-align: middle;
    margin-left: 5px;
    display: inline-block;
    width: 30px;
    height: 30px;
  }
}

#openAppForm {
  position: absolute;
  background: #f5f5f5;
  top: 40px;
  left: 0;
  bottom: 0;
  right: 0;
  li {
    position: relative;
    a:after {
      content: " ";
      display: block;
      position: absolute;
      top: 0;
      left: 0;
      right: 0;
      bottom: 0;
    }
  }
}

#newAppForm {
  .list-container {
    position: absolute;
    left: 0px;
    right: 0px;
    top: 200px;
    bottom: 80px;
    ul {
      top: 0px;
      /* leave space for the link underneath */
      bottom: 30px;
    }
    /* this is the "show all" link */
    .right {
      position: absolute;
      bottom: 0px;
      width: 100%;
      right: 20px;
      text-align: right;
      a, a:visited {
          font-size: 15px;
          color: #e25758;
      }
    }
  }
}

#openButton {
  float: right;
  display: block;
  width: 60px;
  height: 39px;
  border: 0;
  border-left: 1px solid #D8D8D8;
  background: white;
  color: rgb(226, 87, 88);
  font: 20px icons;
  line-height: 30px;
  text-align: center;
  vertical-align: middle;
  &.opened {
    background: #E25758;
    color: white;
  }
}

#newButton:disabled {
    background-color: #999999;
    cursor: default;
}

#openAppLocationBrowser, #newAppLocationBrowser {
  .current {
    padding: 10px; 
    background: white;
    border-bottom: 1px solid #D8D8D8;
    p {
      margin: 0;
    }
  }
  .scope {
    position: absolute;
    top: 0;
    left: 0;
    right: 0;
    bottom: 90px;
    overflow: auto;
    border-bottom: 1px solid #D8D8D8;
  }
  .select {
    position: absolute;
    left: 0;
    right: 0;
    bottom: 10px;
  }
  .listing {
    li {
      padding: 10px;
      border-bottom: 1px solid #D8D8D8;
      cursor: pointer;
      &:hover, &.highlight {
        background: #E25758;
        span {
          color: #fff !important;
        }
      }
    }
    span {
      display: block;
    }
    .name {
      .title();
      font-size: 14px;
      color: #28353F;
    }
  }
}
#welcome-holder {
  width: 400px;
  margin-left: -200px;
  position: absolute;
  top: 120px;
  left: 50%;
}

#welcome-message {
  width: 400px;
  background-color: #fff;
  box-shadow: 0px 2px 4px rgba(100, 100, 100, 0.2);

  header {
    background: #53cdec;
    .title();
    font-size: 22px;
    color: #fff;
    line-height: 40px;
    padding: 10px 20px;
  }

  ul {
    padding: 4px 0;
    li {
        position: relative;
        border-bottom: 1px solid #e9ecef;
      > a {
        padding: 15px 20px;
        .title();
        font-size: 18px;
        display: block;
        background: url(/public/images/arrow.png) 350px center no-repeat;
        background-size: 13px 20px;
        color: #364550;
        transition: background 100ms ease-in-out !important;
        -webkit-transition: background 100ms ease-in-out !important;
        -moz-transition: background 100ms ease-in-out !important;
        &:hover {
          background-position: 360px center;
        }
      }
      &.disabled > a {
        background: rgba(211,217,223,.2);
        cursor: not-allowed;
      }
    }
  }
  .feedback {
    background: #ddf5fb;
    padding: 5px 20px;
    font-weight: 600;
    a {
      color: #53cdec;
    }
  }
  .title {
    font-size: 20px;
  }
  .shortcut {
    background: rgb(54, 69, 80);
    color: rgb(117, 133, 144);
    letter-spacing: 0.12em;
    border-radius: 2px;
    padding: 0 4px;
    white-space: nowrap;
    font-weight: 600;
    font-size: 1em;
  }
}

.version-info {
  text-align: center;
  font-style: italic;
  color: #999;
  padding: 8px;
}

#welcome-news {
  padding: 10px 20px;
}

.console {
  p {
    position: absolute;
    bottom: 9999em;
    left: 50%;
    width: 300px;
    margin: 0 0 -5px -150px;
    z-index: 10;
    background: #E25758;
    padding: 10px;
    color: #fff;
    border-radius: 3px;
    opacity: 0;
    /* Animate */
    -moz-transform: translate(0, -10px);
    -webkit-transform: translate(0, -10px);
    transform: translate(0, -10px);
    -webkit-transition: -webkit-transform 200ms cubic-bezier(1, 0, 0.5, 1), bottom 1ms linear 1000ms, opacity 200ms cubic-bezier(1, 0, 0.5, 1);
    -moz-transition: -moz-transform 200ms cubic-bezier(1, 0, 0.5, 1), bottom 1ms linear 1000ms, opacity 200ms cubic-bezier(1, 0, 0.5, 1);
    transition: transform 200ms cubic-bezier(1, 0, 0.5, 1), bottom 1ms linear 1000ms, opacity 200ms cubic-bezier(1, 0, 0.5, 1);
    &:after {
      content: " ";
      position: absolute;
      bottom: -8px;
      left: 50%;
      width: 0;
      height: 0;
      margin-left: -8px;
      border-left: 8px solid transparent;
      border-right: 8px solid transparent;
      border-top: 8px solid #E25758;
    }
    a {
      color: white;
      text-decoration: underline;
    }
  }
  &:hover p {
    bottom: 100%;
    opacity: 1;
    -moz-transform: translate(0, 0);
    -webkit-transform: translate(0, 0);
    transform: translate(0, 0);
    -webkit-transition: -webkit-transform 200ms cubic-bezier(0, 0.5, 0.5, 1), bottom 1ms linear, opacity 200ms cubic-bezier(0, 0.5, 0.5, 1) ;
    -moz-transition: -moz-transform 200ms cubic-bezier(0, 0.5, 0.5, 1), bottom 1ms linear, opacity 200ms cubic-bezier(0, 0.5, 0.5, 1) ;
    transition: transform 200ms cubic-bezier(0, 0.5, 0.5, 1), bottom 1ms linear, opacity 200ms cubic-bezier(0, 0.5, 0.5, 1) ;
  }
}

#filter {
  position: relative;
  padding: 10px 10px 10px 40px;
  background: url(/public/images/icons/search.svg) 12px center no-repeat;
  input {
    width: 100%;
    background: transparent;
    font-size: 15px;
    color: @red;
  }
}

.tags li {
  cursor: pointer;
}


.fileBrowser {
  background: #fff;
}
#newAppLocationBrowser {
  position: absolute;
  top: 0 !important;
  right: 0;
  bottom: 0;
  width: 50%;
  background: #fff;
  z-index: 99;
  border-left: 1px solid #ddd;
}

.close, .clear {
  position: absolute;
  top: 9px;
  right: 9px;
  display: block;
  width: 20px;
  height: 20px;
  line-height: 20px;
  text-align: center;
  cursor: pointer;
  z-index: 9;
}


#openButton {
  line-height: 37px;
  cursor: pointer;
  &.opened {
    background-color: @red !important;
    color: #fff !important;
  }
}

@media (max-width: 1023px) {
  body {
    overflow: visible;
    padding-bottom: 40px;
  }
  #license {
    display: block;
    width: auto;
  }

  #working {
    width: auto;
  }

  #open {
    margin: 20px auto;
    width: 700px;
    height: 210px;
    position: relative;
    top: 0;
    left: 0;
    right: 0;
    bottom: 0;
  }
  #openAppForm {
    margin: 0 auto;
    width: 700px;
    height: 170px;
  }
  #openAppLocationBrowser {
    .fileselection {
      position: relative;
      top: 0;
      height: 170px;
      overflow-y: auto;
    }
  }

  #new {
    margin: 100px auto 20px auto;
    width: 700px;
    height: 480px;
    position: relative;
    top: 0;
    left: 0;
    right: 0;
    bottom: 0;
  }

  .half {
    float: left;
  }
  ul.list {
    max-height: 420px;
  }
  #filter {
    position: relative;
  }
  #welcome {
    background-color: white;
    height: 500px;
  }

  #viewTemplate{
    padding: 0;
    #newApp {
      height: 150px;
    }
    .template {
      padding: 20px;
      height: 350px;
      overflow-y: auto;
    }
  }

  #working {
    margin: 0 auto;
    width: 700px;
  }

  .console {
    p {
      position: static;
      width: 700px;
      margin: 0 auto;
    }
  }
}

.tos {
  position: absolute;
  right: 15px;
  bottom: 15px;
  color: #ffffff;
}


.tabs {
  overflow: hidden;
  h2 {
    width: 50%;
    float: left;
    color: #666;
    cursor: pointer;
    text-align: center;
    border-left: 1px solid #eee;
    border-bottom: 3px solid #ccc;
    &.active {
      color: @blue-text;
      border-bottom: 3px solid @blue;
    }
    &:before {
      content: none;
    }
  }
}

#templateList {
  .list {
    position: absolute;
    top: 40px;
    right: 0;
    bottom: 0;
    left: 0;
    border-top: 1px solid #ddd;
    overflow: auto;
  }
}<|MERGE_RESOLUTION|>--- conflicted
+++ resolved
@@ -392,10 +392,7 @@
   .clear-after();
   img {
     max-width: 100px;
-<<<<<<< HEAD
-=======
     max-height: 70px;
->>>>>>> 04b0a846
     margin: -5px 10px 5px -5px;
     float: left;
   }
