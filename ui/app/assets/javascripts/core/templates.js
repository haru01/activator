--- conflicted
+++ resolved
@@ -31,9 +31,7 @@
 		}
 	});
 
-	//modify an existing templateEngine to work with string templates
 
-<<<<<<< HEAD
   // We add a custom binding that allows us to delegate to a view for binding things :)
   // Kinda lazy, but it can help.
   ko.bindingHandlers.customBind = {
@@ -54,13 +52,7 @@
         }
   		}
 	}
-  
-  
-  return {
-    registerTemplate: registerTemplate,
-    templates: templates
-  };
-=======
+
 	function createStringTemplateEngine(templateEngine, templates) {
 		templateEngine.makeTemplateSource = function(template) {
 			return new ko.templateSources.stringTemplate(template, templates);
@@ -75,5 +67,4 @@
 		registerTemplate: registerTemplate,
 		templates: templates
 	};
->>>>>>> 551bc3c6
 });