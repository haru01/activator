--- conflicted
+++ resolved
@@ -30,7 +30,7 @@
 				var dir = self.directory();
 				return dir.children();
 			});
-			self.rootAppPath = self.directory().location
+			self.rootAppPath = config.rootAppPath || config.directory().location;
 			self.name = ko.computed(function() {
 				// TODO - Trim the name in a nicer way
 				return './' + self.directory().name();
@@ -60,7 +60,6 @@
 				alert('Failed to open directory.  This may be unsupported by your system.');
 			});
 		},
-<<<<<<< HEAD
 		openProjectInFileBrowser: function() {
 			var self = this;
 			var loc = self.rootAppPath;
@@ -68,11 +67,10 @@
 				console.log('Failed to open directory in browser: ', err)
 				alert('Failed to open directory.  This may be unsupported by your system.');
 			});
-=======
+		},
 		openInEclipse: function() {
 			var self = this;
 			self.openInEclipseWidget.open();
->>>>>>> 126f7707
 		}
 	});
 	return Browser;
