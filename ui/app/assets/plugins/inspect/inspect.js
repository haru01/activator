--- conflicted
+++ resolved
@@ -25,55 +25,6 @@
         }
     });
 
-<<<<<<< HEAD
-  var inspectConsole = api.PluginWidget({
-    id: 'inspect-console-widget',
-    template: template,
-    init: function() {
-      this.consoleWidget = new Console();
-
-      this.atmosLink = build.run.atmosLink;
-      this.statusMessage = build.run.statusMessage;
-      this.atmosCompatible = build.app.hasConsole;
-
-
-      this.notRunningAndAtmosEnabled = ko.computed(function(){
-        return settings.build.runInConsole();
-      });
-      this.atmosDisabled = ko.computed(function(){
-        return !settings.build.runInConsole();
-      });
-
-      this.startStopAtmosLabel = ko.computed(function() {
-        return settings.build.runInConsole()?"Disable Inspector":"Enable Inspector";
-      });
-    },
-    route: function(path) {
-      this.consoleWidget.route(path);
-    },
-    startStopAtmosClicked: function() {
-      settings.build.runInConsole( !settings.build.runInConsole() );
-      if (build.run.haveActiveTask()){
-        build.restartTask('run');
-      }
-    }
-  });
-
-  return api.Plugin({
-    id: 'inspect',
-    name: "Inspect",
-    icon: "C",
-    url: "#inspect",
-    routes: {
-      'inspect': function(path) {
-        api.setActiveWidget(inspectConsole);
-        inspectConsole.route(path.rest);
-      }
-    },
-    widgets: [inspectConsole],
-    status: inspectConsole.status
-  });
-=======
     return api.Plugin({
         id: 'inspect',
         name: "Inspect",
@@ -87,5 +38,4 @@
         },
         widgets: [inspectConsole]
     });
->>>>>>> cf894a34
 });