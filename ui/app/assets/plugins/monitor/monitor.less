 /*
 Copyright (C) 2013 Typesafe, Inc <http://typesafe.com>
 */

@import '../../commons/_base.less';

#wrapper .monitor {
  .clear-after();
  header, section, aside {
    padding: 20px;
  }
  header {
    background: #fff;
    color: @grey-text;
  }
  p {
    margin: 1em 0;
  }
  a {
    color: @blue-text;
    &:hover {
      text-decoration: underline;
    }
  }
  .button {
    background: @blue;
    color: white;
  }
  .install {
    width: 150px;
  }
  input {
    font: inherit;
    padding: 2px 8px;
    border: 2px solid @white-dkr;
    border-radius: 3px;
  }
  .change {
    float: right;
    color: @grey;
    margin: 10px;
  }
  .choose, .provider header {
    background: @slate !important;
    color: #fff;
    clear: both;
  }
  aside {
    background: @blue;
    color: #fff;
    width: 300px;
    float: right;
    margin: 20px -20px 20px 20px;
    .button {
      display: block;
      width: 150px;
      text-align: center;
      margin: 10px auto 0;
      .title();
      font-size: 12px;
      background: #fff;
      color: @blue;
    }
  }

  h4 {
    text-align: center;
    text-transform: uppercase;
    color: @grey;
    margin: 10px;
  }
  #providers {
    text-align: center;
    a {
      margin: 10px;
      display: inline-block;
      background: @slate-ltr;
      border: 1px solid @grey-dkr;
      border-radius: 3px;
      line-height: 100px;
      text-align: center;
      height: 100px;
      width: 170px;
      position: relative;
      &:hover, &.active {
        background: fadeout(@blue, 80%);
        border-color: @blue;
      }
    }
    img {
      margin: auto;
      position: absolute;
      top: 0;
      right: 0;
      bottom: 0;
      left: 0;
    }
  }

 .warning {
    background: @yellow;
    color: @yellow-text;
    clear: both;
  }
 .error {
    background: @red-ltr;
    color: @red-text;
    clear: both;
  }
<<<<<<< HEAD
}
=======

  .activate {
    .clear-after();
  }
  .col {
    width: 50%;
    float: left;
    &:first-child {
      padding-right: 10px;
    }
    &:last-child {
      padding-left: 10px;
    }
  }
}



// =================================================

// .monitor .subheader {
//   p {
//     display: inline-block;
//     a {
//       color: #fff;
//     }
//     a:hover {
//       text-decoration: underline;
//     }
//   }
//   &.consoleAvailable {
//     border-bottom: 1px solid #E4EAEF;
//   }
// }
// .monitor .wrapper {
//   background: #fff;
// }

// .monitor .wrapper > .subsubheader.consoleAvailable {
//   height: 40px;
//   background-color: #46BCD9;
//   line-height: 40px;
//   padding-left: 20px;
//   color: #246C7E;
//   p {
//     display: inline-block;
//     a {
//       color: #fff;
//     }
//     a:hover {
//       text-decoration: underline;
//     }
//   }
//   button {
//     float: right;
//     margin-top: 5px;
//   }
// }

// .monitor .wrapper > .content {
//   position: absolute;
//   overflow: auto;
//   font-family: Monaco, monospace;
//   font-size: 12px;
//   color: #6F7F89;
//   line-height: 16px;
//   top: 0px;
//   right: 0px;
//   left: 0px;
//   bottom: 0px;
// }

// .monitor .wrapper > article > section {
//   max-height: 100%;
//   overflow: auto;
// }

// #wrapper section {
//   background: @grey-dkr;
// }

// .monitor {
//   nav .list {
//     a {
//       .cover ();
//       color: #fff;
//       font-size: 16px;
//     }
//   }
//   .icon {
//     font: 16px icons;
//   }
//   section section {
//     overflow: auto;
//     position: absolute;
//     top: 50px;
//     left: 0;
//     bottom: 0;
//     right: 0;
//     &.withFooter {
//       padding-bottom: 31px;
//     }
//   }
// }

// #monitor-holder {
//   width: 1024px;
//   margin-top: -300px;
//   margin-left: -512px;
//   position: absolute;
//   top: 50%;
//   left: 50%;
//   background: @white;

//   #licenseKey {
//     width: 30em;
//   }

//   ul {
//     padding: 4px 0;
//     .enabled {
//       .title();
//       font-size: 15px;
//       font-weight: 600;
//       border-bottom: 1px solid #e9ecef;
//       display: block;
//       padding: 15px 20px;
//       background-size: 13px 20px;
//       color: #364550;
//       a {
//         color: @red-text;
//       }
//     }
//     .disabled {
//       .title();
//       font-size: 15px;
//       font-weight: 600;
//       border-bottom: 1px solid #e9ecef;
//       display: block;
//       padding: 15px 20px;
//       background: @grey-ltr;
//       background-size: 13px 20px;
//       color: #364550;
//       a {
//         color: @red-text;
//         cursor: default;
//       }
//       cursor: default;
//     }
//   }
//   .title {
//     font-size: 20px;
//   }
//   .shortcut {
//     background: rgb(54, 69, 80);
//     color: rgb(117, 133, 144);
//     letter-spacing: 0.12em;
//     border-radius: 2px;
//     padding: 0 4px;
//     white-space: nowrap;
//     font-weight: 600;
//     font-size: 1em;
//   }
// }
>>>>>>> cc598f66
<|MERGE_RESOLUTION|>--- conflicted
+++ resolved
@@ -107,9 +107,6 @@
     color: @red-text;
     clear: both;
   }
-<<<<<<< HEAD
-}
-=======
 
   .activate {
     .clear-after();
@@ -124,154 +121,4 @@
       padding-left: 10px;
     }
   }
-}
-
-
-
-// =================================================
-
-// .monitor .subheader {
-//   p {
-//     display: inline-block;
-//     a {
-//       color: #fff;
-//     }
-//     a:hover {
-//       text-decoration: underline;
-//     }
-//   }
-//   &.consoleAvailable {
-//     border-bottom: 1px solid #E4EAEF;
-//   }
-// }
-// .monitor .wrapper {
-//   background: #fff;
-// }
-
-// .monitor .wrapper > .subsubheader.consoleAvailable {
-//   height: 40px;
-//   background-color: #46BCD9;
-//   line-height: 40px;
-//   padding-left: 20px;
-//   color: #246C7E;
-//   p {
-//     display: inline-block;
-//     a {
-//       color: #fff;
-//     }
-//     a:hover {
-//       text-decoration: underline;
-//     }
-//   }
-//   button {
-//     float: right;
-//     margin-top: 5px;
-//   }
-// }
-
-// .monitor .wrapper > .content {
-//   position: absolute;
-//   overflow: auto;
-//   font-family: Monaco, monospace;
-//   font-size: 12px;
-//   color: #6F7F89;
-//   line-height: 16px;
-//   top: 0px;
-//   right: 0px;
-//   left: 0px;
-//   bottom: 0px;
-// }
-
-// .monitor .wrapper > article > section {
-//   max-height: 100%;
-//   overflow: auto;
-// }
-
-// #wrapper section {
-//   background: @grey-dkr;
-// }
-
-// .monitor {
-//   nav .list {
-//     a {
-//       .cover ();
-//       color: #fff;
-//       font-size: 16px;
-//     }
-//   }
-//   .icon {
-//     font: 16px icons;
-//   }
-//   section section {
-//     overflow: auto;
-//     position: absolute;
-//     top: 50px;
-//     left: 0;
-//     bottom: 0;
-//     right: 0;
-//     &.withFooter {
-//       padding-bottom: 31px;
-//     }
-//   }
-// }
-
-// #monitor-holder {
-//   width: 1024px;
-//   margin-top: -300px;
-//   margin-left: -512px;
-//   position: absolute;
-//   top: 50%;
-//   left: 50%;
-//   background: @white;
-
-//   #licenseKey {
-//     width: 30em;
-//   }
-
-//   ul {
-//     padding: 4px 0;
-//     .enabled {
-//       .title();
-//       font-size: 15px;
-//       font-weight: 600;
-//       border-bottom: 1px solid #e9ecef;
-//       display: block;
-//       padding: 15px 20px;
-//       background-size: 13px 20px;
-//       color: #364550;
-//       a {
-//         color: @red-text;
-//       }
-//     }
-//     .disabled {
-//       .title();
-//       font-size: 15px;
-//       font-weight: 600;
-//       border-bottom: 1px solid #e9ecef;
-//       display: block;
-//       padding: 15px 20px;
-//       background: @grey-ltr;
-//       background-size: 13px 20px;
-//       color: #364550;
-//       a {
-//         color: @red-text;
-//         cursor: default;
-//       }
-//       cursor: default;
-//     }
-//   }
-//   .title {
-//     font-size: 20px;
-//   }
-//   .shortcut {
-//     background: rgb(54, 69, 80);
-//     color: rgb(117, 133, 144);
-//     letter-spacing: 0.12em;
-//     border-radius: 2px;
-//     padding: 0 4px;
-//     white-space: nowrap;
-//     font-weight: 600;
-//     font-size: 1em;
-//   }
-// }
->>>>>>> cc598f66
+}