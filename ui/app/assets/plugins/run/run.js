/*
 Copyright (C) 2013 Typesafe, Inc <http://typesafe.com>
 */
<<<<<<< HEAD
define(['services/build', 'services/newrelic', 'main/model', 'text!./run.html', 'main/pluginapi', 'commons/settings', 'css!./run.css', "widgets/navigation/menu"],
  function(build, newrelic, model, template, api, settings, LogView, css){
=======
define(['services/build', 'text!./run.html', 'css!./run.css', "widgets/navigation/menu"],
    function(build, template, LogView, css){
>>>>>>> 04b0a846

  var RunState = (function(){
    var self = {};
    self.monitoringOptions = ko.computed(function() {
      var result = [{ name: "Inspect", id: "inspect", enabled: true}];
      if (newrelic.hasPlay() && newrelic.available() && newrelic.licenseKeySaved()) {
        var enabled = false;
        if (newrelic.isProjectEnabled() == true) {
          enabled = true;
        }
        result.push({ name: "New Relic", id: "newRelic", enabled: enabled, enable: function() {
            newrelic.enableProject(newrelic.licenseKey(), build.app.name());
            self.currentMonitoringOption("newRelic");
          }
        });
      }
      return result;
    }, self);
    self.currentMonitoringOption = ko.observable("inspect");
    self.currentMonitoringOption.subscribe(function (newOption) {
      console.log("run instrumentation changed to: "+newOption);
      build.run.instrumentation(newOption);
      build.restartTask('run');
    });
    self.showMonitoringOptions = ko.computed(function () {
      var options = self.monitoringOptions();
      return (options != undefined && options.length > 1);
    }, self);
    self.title = ko.observable("Run");
    self.startStopLabel = ko.computed(function() {
      if (build.run.haveActiveTask())
        return "Stop";
      else
        return "Start";
    }, this);

    self.log = build.run.outputLog;

    // Limit log size
    // TODO: factorise this, maybe add a setting
    self.log.entries.subscribe(function(el) {
      if (el.length > 120){
        self.log.entries.splice(0, el.length - 100);
      }
    });

    // Aliases so we can use these in our html template.
    // This is a mess to clean up; we should just alias
    // 'build' or something then refer to these.
    // But doing this to keep changes in one commit smaller.
    // We want to just change the whole 'build' API anyway.
    self.playAppLink = build.run.playAppLink;
    self.playAppStarted = build.run.playAppStarted;
    self.haveActiveTask = build.run.haveActiveTask;
    self.haveMainClass = build.run.haveMainClass;
    self.currentMainClass = build.run.currentMainClass;
    self.mainClasses = build.run.mainClasses;
    self.rerunOnBuild = build.settings.rerunOnBuild;
    self.restartPending = build.run.restartPending;
    self.consoleCompatible = build.app.hasConsole;
    self.statusMessage = build.run.statusMessage;

    self.update = function(parameters){
    };
    self.startStopButtonClicked = function(self) {
      debug && console.log("Start or Stop was clicked");
      build.toggleTask('run');
    };
    self.restartButtonClicked = function(self) {
      debug && console.log("Restart was clicked");
      build.restartTask('run');
    };

    return self;
  }());

  return {
    render: function() {
      var $run = $(template)[0];
      ko.applyBindings(RunState, $run);
      return $run;
    },
    route: function(){}
  }
});<|MERGE_RESOLUTION|>--- conflicted
+++ resolved
@@ -1,13 +1,8 @@
 /*
  Copyright (C) 2013 Typesafe, Inc <http://typesafe.com>
  */
-<<<<<<< HEAD
-define(['services/build', 'services/newrelic', 'main/model', 'text!./run.html', 'main/pluginapi', 'commons/settings', 'css!./run.css', "widgets/navigation/menu"],
-  function(build, newrelic, model, template, api, settings, LogView, css){
-=======
-define(['services/build', 'text!./run.html', 'css!./run.css', "widgets/navigation/menu"],
-    function(build, template, LogView, css){
->>>>>>> 04b0a846
+define(['services/build', 'services/newrelic', 'text!./run.html', 'css!./run.css', "widgets/navigation/menu"],
+    function(build, newrelic, template, LogView, css){
 
   var RunState = (function(){
     var self = {};
