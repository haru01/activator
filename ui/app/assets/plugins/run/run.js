/*
 Copyright (C) 2013 Typesafe, Inc <http://typesafe.com>
 */
define(['services/build', 'main/model', 'text!./run.html', 'main/pluginapi', 'commons/settings', 'widgets/log/log', 'css!./run.css'],
    function(build, model, template, api, settings, log, css){

  var ko = api.ko;

  var runConsole = api.PluginWidget({
    id: 'play-run-widget',
    template: template,
    init: function(parameters){
      var self = this

      this.title = ko.observable("Run");
      this.startStopLabel = ko.computed(function() {
        if (build.run.haveActiveTask())
          return "Stop";
        else
          return "Start";
      }, this);
<<<<<<< HEAD
      this.rerunOnBuild = ko.observable(true);
      this.restartPending = ko.observable(false);
      this.reloadMainClassPending = ko.observable(true);
      // last task ID we tried to stop
      this.stoppingTaskId = '';

      api.events.subscribe(function(event) {
        return event.type == 'CompileSucceeded';
      },
      function(event) {
        self.onCompileSucceeded(event);
      });

      this.logModel = model.logModel;
      this.outputModel = new log.Log();
      this.outputScroll = this.outputModel.findScrollState();
      this.playAppLink = ko.observable('');
      this.playAppStarted = ko.computed(function() { return this.haveActiveTask() && this.playAppLink() != ''; }, this);
      this.consoleCompatible = model.snap.app.hasConsole;
      this.status = ko.observable('Application is stopped.');
    },
    update: function(parameters){
    },
    loadMainClasses: function(success, failure) {
      var self = this;

      // the spaghetti here is getting really, really bad.
      function taskCompleteShouldWeAbort() {
        if (!self.haveActiveTask())
          console.log("BUG should not call this without an active task");
        var weWereStopped = (self.activeTask() == self.stoppingTaskId);

        // clear out our task always
        self.activeTask('');

        if (self.restartPending()) {
          console.log("Need to start over due to restart");
          self.logModel.debug("Restarting...");
          self.restartPending(false);
          self.loadMainClasses(success, failure);
          // true = abort abort
          return true;
        } else if (weWereStopped) {
          console.log("Stopped, restart not requested");
          self.logModel.debug("Stopped");
          // true = abort abort
          return true;
        } else {
          // false = continue
          return false;
        }
      }

      self.logModel.debug("launching discoveredMainClasses task");
      var taskId = sbt.runTask({
        task: 'discovered-main-classes',
        onmessage: function(event) {
          console.log("event discovering main classes", event);
          self.logModel.event(event);
        },
        success: function(data) {
          console.log("discovered main classes result", data);

          if (taskCompleteShouldWeAbort())
            return;

          var names = [];
          if (data.type == 'GenericResponse') {
            names = data.params.names;
            self.logModel.debug("Discovered main classes: " + names);
          } else {
            self.logModel.debug("No main classes discovered");
          }
          self.logModel.debug("Got auto-discovered main classes, looking for a default mainClass setting if any");
          function noDefaultMainClassLogging(message) {
            if (names.length > 0) {
              self.logModel.debug("Didn't find a default mainClass setting, we'll just pick one of: " + names);
            } else {
              if (message)
                self.logModel.error(message);
              self.logModel.error("Didn't auto-discover a main class, and no mainClass was set");
            }
          }
          self.logModel.debug("launching mainClass task");
          var taskId = sbt.runTask({
            task: 'main-class',
            onmessage: function(event) {
              console.log("event getting default main class", event);
              self.logModel.event(event);
            },
            success: function(data) {
              console.log("default main class result", data);

              if (taskCompleteShouldWeAbort())
                return;

              var name = '';
              // 'name' won't be in here if mainClass was unset
              if (data.type == 'GenericResponse' && 'name' in data.params) {
                name = data.params.name;
                self.logModel.debug("Default main class is '" + name + "'");
              } else {
                // this isn't what really happens if it's not configured, I think
                // sbt just tries to ask the user to pick, which fails, and we
                // get the failure callback. But log just in case.
                noDefaultMainClassLogging();
              }
              success({ name: name, names: names });
            },
            failure: function(status, message) {
              // a common reason for fail is that sbt tried to ask /dev/null to
              // pick a main class manually.
              console.log("getting default main class failed", message);

              if (taskCompleteShouldWeAbort())
                return;

              noDefaultMainClassLogging();
              // we don't treat this as failure, just as no default set
              success({ name: '', names: names });
            }
          });
          self.activeTask(taskId);
        },
        failure: function(status, message) {
          console.log("getting main classes failed", message);

          if (taskCompleteShouldWeAbort())
            return;

          self.logModel.debug("Failed to discover main classes: " + message);
          failure(status, message);
        }
      });
      self.activeTask(taskId);
    },
    onCompileSucceeded: function(event) {
      var self = this;

      console.log("Compile succeeded - marking need to reload main class info");
      self.reloadMainClassPending(true);
      if (self.rerunOnBuild()) {
        console.log("Restarting due to completed compile");
        self.doRestart();
      } else {
        console.log("Run-on-compile not enabled, but we want to load main classes to fill in the option menu.");
        self.doMainClassLoadThenMaybeRun(false /* shouldWeRun */);
      }
    },
    beforeRun: function() {
      var self = this;
      if (self.reloadMainClassPending()) {
        self.logModel.info("Loading main class information...");
        self.status('Loading main class...');
      } else {
        self.status('Running...');
        self.logModel.info("Running...");
      }

      self.restartPending(false);
    },
    doRunWithMainClassLoad: function() {
      this.doMainClassLoadThenMaybeRun(true /* shouldWeRun */);
    },
    doMainClassLoadThenMaybeRun: function(shouldWeRun) {
      var self = this;

      // we clear logs here then ask doRunWithoutMainClassLoad not to.
      self.logModel.clear();

      self.beforeRun();

      // whether we get main classes or not we'll try to
      // run, but get the main classes first so we don't
      // fail if there are multiple main classes.
      function afterLoadMainClasses() {
        self.reloadMainClassPending(false);

        if (shouldWeRun) {
          self.logModel.debug("Done loading main classes - now running the project");
          self.doRunWithoutMainClassLoad(false /* clearLogs */);
        }
      }

      // update our list of main classes
      this.loadMainClasses(function(data) {
        // SUCCESS
        console.log("GOT main class info ", data);

        // hack because run-main doesn't work on Play right now.
        if (model.snap.app.hasPlay()) {
          console.log("OVERRIDING main class info due to Play app; dropping it all");
          data.name = '';
          data.names = [];
        }

        self.defaultMainClass(data.name);
        console.log("Set default main class to " + self.defaultMainClass());
        // ensure the default configured class is in the menu
        if (self.defaultMainClass() != '' && data.names.indexOf(self.defaultMainClass()) < 0)
          data.names.push(self.defaultMainClass());

        // when we set mainClasses, knockout will immediately also set currentMainClass to one of these
        // due to the data binding on the option menu.
        var actualCurrent = self.currentMainClass();
        if (typeof(actualCurrent) == 'undefined')
          actualCurrent = '';
        var newCurrent = '';

        console.log("Current main class was: '" + actualCurrent + "'");
        // so here's where knockout makes currentMainClass into something crazy
        self.mainClasses(data.names);
        console.log("Set main class options to " + self.mainClasses());

        // only force current selection to change if it's no longer
        // discovered AND no longer explicitly configured in the build.
        if (actualCurrent != '' && self.mainClasses().indexOf(actualCurrent) >= 0) {
          newCurrent = actualCurrent;
          console.log("Keeping current main class since it still exists: '" + newCurrent + "'");
        }

        // if no existing setting, try to set it
        if (newCurrent == '') {
          if (self.defaultMainClass() != '') {
            console.log("Setting current main class to the default " + self.defaultMainClass());
            newCurrent = self.defaultMainClass();
          } else if (self.mainClasses().length > 0) {
            console.log("Setting current main class to the first in our list");
            newCurrent = self.mainClasses()[0];
          } else {
            console.log("We have nothing to set the current main class to");
            newCurrent = '';
          }
        }

        console.log("Current main class is now: '" + newCurrent + "'");
        self.currentMainClass(newCurrent);

        afterLoadMainClasses();
      },
      function(status, message) {
        // FAIL
        console.log("FAILED to set up main classes");
        afterLoadMainClasses();
      });
    },
    doAfterRun: function() {
      var self = this;
      self.activeTask("");
      self.playAppLink("");
      if (self.restartPending()) {
        self.doRun();
      }
    },
    doRunWithoutMainClassLoad: function(clearLogs) {
      var self = this;

      self.outputModel.clear();

      if (clearLogs)
        self.logModel.clear();

      self.beforeRun();

      var task = {};
      if (self.haveMainClass()) {
        task.task = 'echo:run-main';
        task.params = { mainClass: self.currentMainClass() };
      } else {
        task.task = 'echo:run';
      }

      var taskId = sbt.runTask({
        task: task,
        onmessage: function(event) {
          if (event.type == 'LogEvent') {
            var logType = event.entry.type;
            if (logType == 'stdout' || logType == 'stderr') {
              self.outputModel.event(event);
            } else {
              self.logModel.event(event);
            }
          } else if (event.type == 'Started') {
            // our request went to a fresh sbt, and we witnessed its startup.
            // we may not get this event if an sbt was recycled.
            // we move "output" to "logs" because the output is probably
            // just sbt startup messages that were not redirected.
            self.logModel.moveFrom(self.outputModel);
          } else if (event.id == 'playServerStarted') {
            var port = event.params.port;
            var url = 'http://localhost:' + port;
            self.playAppLink(url);
          } else {
            self.logModel.leftoverEvent(event);
          }
        },
        success: function(data) {
          console.log("run result: ", data);
          if (data.type == 'GenericResponse') {
            self.logModel.info('Run complete.');
            self.status('Run complete');
          } else {
            self.logModel.error('Unexpected reply: ' + JSON.stringify(data));
          }
          self.doAfterRun();
        },
        failure: function(status, message) {
          console.log("run failed: ", status, message)
          self.status('Run failed');
          self.logModel.error("Failed: " + status + ": " + message);
          self.doAfterRun();
        }
      });
      self.activeTask(taskId);
    },
    doRun: function() {
      if (this.reloadMainClassPending())
        this.doRunWithMainClassLoad();
      else
        this.doRunWithoutMainClassLoad(true /* clearLogs */);
    },
    doStop: function() {
      var self = this;
      if (self.haveActiveTask()) {
        self.stoppingTaskId = self.activeTask();
        sbt.killTask({
          taskId: self.activeTask(),
          success: function(data) {
            console.log("kill success: ", data);
          },
          failure: function(status, message) {
            console.log("kill failed: ", status, message)
            self.status('Unable to stop');
            self.logModel.error("HTTP request to kill task failed: " + message)
          }
        });
      }
    },
=======

      // Aliases so we can use these in our html template.
      // This is a mess to clean up; we should just alias
      // 'build' or something then refer to these.
      // But doing this to keep changes in one commit smaller.
      // We want to just change the whole 'build' API anyway.
      this.outputLogView = new log.LogView(build.run.outputLog);
      this.playAppLink = build.run.playAppLink;
      this.playAppStarted = build.run.playAppStarted;
      this.haveActiveTask = build.run.haveActiveTask;
      this.haveMainClass = build.run.haveMainClass;
      this.currentMainClass = build.run.currentMainClass;
      this.mainClasses = build.run.mainClasses;
      this.rerunOnBuild = settings.build.rerunOnBuild;
      this.restartPending = build.run.restartPending;

      this.atmosLink = build.run.atmosLink;
      this.statusMessage = build.run.statusMessage;
      this.atmosCompatible = build.app.hasConsole;

      this.outputScroll = this.outputLogView.findScrollState();
    },
    update: function(parameters){
    },
>>>>>>> 6f53b61b
    startStopButtonClicked: function(self) {
      debug && console.log("Start or Stop was clicked");
      build.toggleTask('run');
    },
    restartButtonClicked: function(self) {
      debug && console.log("Restart was clicked");
      build.restartTask('run');
    },
    onPreDeactivate: function() {
      this.outputScroll = this.outputLogView.findScrollState();
    },
    onPostActivate: function() {
<<<<<<< HEAD
      this.outputModel.applyScrollState(this.outputScroll);
    }
  });
=======
      this.outputLogView.applyScrollState(this.outputScroll);
    }  });
>>>>>>> 6f53b61b

  return api.Plugin({
    id: 'run',
    name: "Run",
    icon: "▶",
    url: "#run",
    routes: {
      'run': function() { api.setActiveWidget(runConsole); }
    },
    widgets: [runConsole]
  });
});<|MERGE_RESOLUTION|>--- conflicted
+++ resolved
@@ -4,415 +4,68 @@
 define(['services/build', 'main/model', 'text!./run.html', 'main/pluginapi', 'commons/settings', 'widgets/log/log', 'css!./run.css'],
     function(build, model, template, api, settings, log, css){
 
-  var ko = api.ko;
+        var ko = api.ko;
 
-  var runConsole = api.PluginWidget({
-    id: 'play-run-widget',
-    template: template,
-    init: function(parameters){
-      var self = this
+        var runConsole = api.PluginWidget({
+            id: 'play-run-widget',
+            template: template,
+            init: function(parameters){
+                var self = this
 
-      this.title = ko.observable("Run");
-      this.startStopLabel = ko.computed(function() {
-        if (build.run.haveActiveTask())
-          return "Stop";
-        else
-          return "Start";
-      }, this);
-<<<<<<< HEAD
-      this.rerunOnBuild = ko.observable(true);
-      this.restartPending = ko.observable(false);
-      this.reloadMainClassPending = ko.observable(true);
-      // last task ID we tried to stop
-      this.stoppingTaskId = '';
+                this.title = ko.observable("Run");
+                this.startStopLabel = ko.computed(function() {
+                    if (build.run.haveActiveTask())
+                        return "Stop";
+                    else
+                        return "Start";
+                }, this);
 
-      api.events.subscribe(function(event) {
-        return event.type == 'CompileSucceeded';
-      },
-      function(event) {
-        self.onCompileSucceeded(event);
-      });
+                // Aliases so we can use these in our html template.
+                // This is a mess to clean up; we should just alias
+                // 'build' or something then refer to these.
+                // But doing this to keep changes in one commit smaller.
+                // We want to just change the whole 'build' API anyway.
+                this.outputLogView = new log.LogView(build.run.outputLog);
+                this.playAppLink = build.run.playAppLink;
+                this.playAppStarted = build.run.playAppStarted;
+                this.haveActiveTask = build.run.haveActiveTask;
+                this.haveMainClass = build.run.haveMainClass;
+                this.currentMainClass = build.run.currentMainClass;
+                this.mainClasses = build.run.mainClasses;
+                this.rerunOnBuild = settings.build.rerunOnBuild;
+                this.restartPending = build.run.restartPending;
 
-      this.logModel = model.logModel;
-      this.outputModel = new log.Log();
-      this.outputScroll = this.outputModel.findScrollState();
-      this.playAppLink = ko.observable('');
-      this.playAppStarted = ko.computed(function() { return this.haveActiveTask() && this.playAppLink() != ''; }, this);
-      this.consoleCompatible = model.snap.app.hasConsole;
-      this.status = ko.observable('Application is stopped.');
-    },
-    update: function(parameters){
-    },
-    loadMainClasses: function(success, failure) {
-      var self = this;
+                this.atmosLink = build.run.atmosLink;
+                this.statusMessage = build.run.statusMessage;
+                this.atmosCompatible = build.app.hasConsole;
 
-      // the spaghetti here is getting really, really bad.
-      function taskCompleteShouldWeAbort() {
-        if (!self.haveActiveTask())
-          console.log("BUG should not call this without an active task");
-        var weWereStopped = (self.activeTask() == self.stoppingTaskId);
+                this.outputScroll = this.outputLogView.findScrollState();
+            },
+            update: function(parameters){
+            },
+            startStopButtonClicked: function(self) {
+                debug && console.log("Start or Stop was clicked");
+                build.toggleTask('run');
+            },
+            restartButtonClicked: function(self) {
+                debug && console.log("Restart was clicked");
+                build.restartTask('run');
+            },
+            onPreDeactivate: function() {
+                this.outputScroll = this.outputLogView.findScrollState();
+            },
+            onPostActivate: function() {
+                this.outputLogView.applyScrollState(this.outputScroll);
+            }  });
 
-        // clear out our task always
-        self.activeTask('');
-
-        if (self.restartPending()) {
-          console.log("Need to start over due to restart");
-          self.logModel.debug("Restarting...");
-          self.restartPending(false);
-          self.loadMainClasses(success, failure);
-          // true = abort abort
-          return true;
-        } else if (weWereStopped) {
-          console.log("Stopped, restart not requested");
-          self.logModel.debug("Stopped");
-          // true = abort abort
-          return true;
-        } else {
-          // false = continue
-          return false;
-        }
-      }
-
-      self.logModel.debug("launching discoveredMainClasses task");
-      var taskId = sbt.runTask({
-        task: 'discovered-main-classes',
-        onmessage: function(event) {
-          console.log("event discovering main classes", event);
-          self.logModel.event(event);
-        },
-        success: function(data) {
-          console.log("discovered main classes result", data);
-
-          if (taskCompleteShouldWeAbort())
-            return;
-
-          var names = [];
-          if (data.type == 'GenericResponse') {
-            names = data.params.names;
-            self.logModel.debug("Discovered main classes: " + names);
-          } else {
-            self.logModel.debug("No main classes discovered");
-          }
-          self.logModel.debug("Got auto-discovered main classes, looking for a default mainClass setting if any");
-          function noDefaultMainClassLogging(message) {
-            if (names.length > 0) {
-              self.logModel.debug("Didn't find a default mainClass setting, we'll just pick one of: " + names);
-            } else {
-              if (message)
-                self.logModel.error(message);
-              self.logModel.error("Didn't auto-discover a main class, and no mainClass was set");
-            }
-          }
-          self.logModel.debug("launching mainClass task");
-          var taskId = sbt.runTask({
-            task: 'main-class',
-            onmessage: function(event) {
-              console.log("event getting default main class", event);
-              self.logModel.event(event);
+        return api.Plugin({
+            id: 'run',
+            name: "Run",
+            icon: "▶",
+            url: "#run",
+            routes: {
+                'run': function() { api.setActiveWidget(runConsole); }
             },
-            success: function(data) {
-              console.log("default main class result", data);
-
-              if (taskCompleteShouldWeAbort())
-                return;
-
-              var name = '';
-              // 'name' won't be in here if mainClass was unset
-              if (data.type == 'GenericResponse' && 'name' in data.params) {
-                name = data.params.name;
-                self.logModel.debug("Default main class is '" + name + "'");
-              } else {
-                // this isn't what really happens if it's not configured, I think
-                // sbt just tries to ask the user to pick, which fails, and we
-                // get the failure callback. But log just in case.
-                noDefaultMainClassLogging();
-              }
-              success({ name: name, names: names });
-            },
-            failure: function(status, message) {
-              // a common reason for fail is that sbt tried to ask /dev/null to
-              // pick a main class manually.
-              console.log("getting default main class failed", message);
-
-              if (taskCompleteShouldWeAbort())
-                return;
-
-              noDefaultMainClassLogging();
-              // we don't treat this as failure, just as no default set
-              success({ name: '', names: names });
-            }
-          });
-          self.activeTask(taskId);
-        },
-        failure: function(status, message) {
-          console.log("getting main classes failed", message);
-
-          if (taskCompleteShouldWeAbort())
-            return;
-
-          self.logModel.debug("Failed to discover main classes: " + message);
-          failure(status, message);
-        }
-      });
-      self.activeTask(taskId);
-    },
-    onCompileSucceeded: function(event) {
-      var self = this;
-
-      console.log("Compile succeeded - marking need to reload main class info");
-      self.reloadMainClassPending(true);
-      if (self.rerunOnBuild()) {
-        console.log("Restarting due to completed compile");
-        self.doRestart();
-      } else {
-        console.log("Run-on-compile not enabled, but we want to load main classes to fill in the option menu.");
-        self.doMainClassLoadThenMaybeRun(false /* shouldWeRun */);
-      }
-    },
-    beforeRun: function() {
-      var self = this;
-      if (self.reloadMainClassPending()) {
-        self.logModel.info("Loading main class information...");
-        self.status('Loading main class...');
-      } else {
-        self.status('Running...');
-        self.logModel.info("Running...");
-      }
-
-      self.restartPending(false);
-    },
-    doRunWithMainClassLoad: function() {
-      this.doMainClassLoadThenMaybeRun(true /* shouldWeRun */);
-    },
-    doMainClassLoadThenMaybeRun: function(shouldWeRun) {
-      var self = this;
-
-      // we clear logs here then ask doRunWithoutMainClassLoad not to.
-      self.logModel.clear();
-
-      self.beforeRun();
-
-      // whether we get main classes or not we'll try to
-      // run, but get the main classes first so we don't
-      // fail if there are multiple main classes.
-      function afterLoadMainClasses() {
-        self.reloadMainClassPending(false);
-
-        if (shouldWeRun) {
-          self.logModel.debug("Done loading main classes - now running the project");
-          self.doRunWithoutMainClassLoad(false /* clearLogs */);
-        }
-      }
-
-      // update our list of main classes
-      this.loadMainClasses(function(data) {
-        // SUCCESS
-        console.log("GOT main class info ", data);
-
-        // hack because run-main doesn't work on Play right now.
-        if (model.snap.app.hasPlay()) {
-          console.log("OVERRIDING main class info due to Play app; dropping it all");
-          data.name = '';
-          data.names = [];
-        }
-
-        self.defaultMainClass(data.name);
-        console.log("Set default main class to " + self.defaultMainClass());
-        // ensure the default configured class is in the menu
-        if (self.defaultMainClass() != '' && data.names.indexOf(self.defaultMainClass()) < 0)
-          data.names.push(self.defaultMainClass());
-
-        // when we set mainClasses, knockout will immediately also set currentMainClass to one of these
-        // due to the data binding on the option menu.
-        var actualCurrent = self.currentMainClass();
-        if (typeof(actualCurrent) == 'undefined')
-          actualCurrent = '';
-        var newCurrent = '';
-
-        console.log("Current main class was: '" + actualCurrent + "'");
-        // so here's where knockout makes currentMainClass into something crazy
-        self.mainClasses(data.names);
-        console.log("Set main class options to " + self.mainClasses());
-
-        // only force current selection to change if it's no longer
-        // discovered AND no longer explicitly configured in the build.
-        if (actualCurrent != '' && self.mainClasses().indexOf(actualCurrent) >= 0) {
-          newCurrent = actualCurrent;
-          console.log("Keeping current main class since it still exists: '" + newCurrent + "'");
-        }
-
-        // if no existing setting, try to set it
-        if (newCurrent == '') {
-          if (self.defaultMainClass() != '') {
-            console.log("Setting current main class to the default " + self.defaultMainClass());
-            newCurrent = self.defaultMainClass();
-          } else if (self.mainClasses().length > 0) {
-            console.log("Setting current main class to the first in our list");
-            newCurrent = self.mainClasses()[0];
-          } else {
-            console.log("We have nothing to set the current main class to");
-            newCurrent = '';
-          }
-        }
-
-        console.log("Current main class is now: '" + newCurrent + "'");
-        self.currentMainClass(newCurrent);
-
-        afterLoadMainClasses();
-      },
-      function(status, message) {
-        // FAIL
-        console.log("FAILED to set up main classes");
-        afterLoadMainClasses();
-      });
-    },
-    doAfterRun: function() {
-      var self = this;
-      self.activeTask("");
-      self.playAppLink("");
-      if (self.restartPending()) {
-        self.doRun();
-      }
-    },
-    doRunWithoutMainClassLoad: function(clearLogs) {
-      var self = this;
-
-      self.outputModel.clear();
-
-      if (clearLogs)
-        self.logModel.clear();
-
-      self.beforeRun();
-
-      var task = {};
-      if (self.haveMainClass()) {
-        task.task = 'echo:run-main';
-        task.params = { mainClass: self.currentMainClass() };
-      } else {
-        task.task = 'echo:run';
-      }
-
-      var taskId = sbt.runTask({
-        task: task,
-        onmessage: function(event) {
-          if (event.type == 'LogEvent') {
-            var logType = event.entry.type;
-            if (logType == 'stdout' || logType == 'stderr') {
-              self.outputModel.event(event);
-            } else {
-              self.logModel.event(event);
-            }
-          } else if (event.type == 'Started') {
-            // our request went to a fresh sbt, and we witnessed its startup.
-            // we may not get this event if an sbt was recycled.
-            // we move "output" to "logs" because the output is probably
-            // just sbt startup messages that were not redirected.
-            self.logModel.moveFrom(self.outputModel);
-          } else if (event.id == 'playServerStarted') {
-            var port = event.params.port;
-            var url = 'http://localhost:' + port;
-            self.playAppLink(url);
-          } else {
-            self.logModel.leftoverEvent(event);
-          }
-        },
-        success: function(data) {
-          console.log("run result: ", data);
-          if (data.type == 'GenericResponse') {
-            self.logModel.info('Run complete.');
-            self.status('Run complete');
-          } else {
-            self.logModel.error('Unexpected reply: ' + JSON.stringify(data));
-          }
-          self.doAfterRun();
-        },
-        failure: function(status, message) {
-          console.log("run failed: ", status, message)
-          self.status('Run failed');
-          self.logModel.error("Failed: " + status + ": " + message);
-          self.doAfterRun();
-        }
-      });
-      self.activeTask(taskId);
-    },
-    doRun: function() {
-      if (this.reloadMainClassPending())
-        this.doRunWithMainClassLoad();
-      else
-        this.doRunWithoutMainClassLoad(true /* clearLogs */);
-    },
-    doStop: function() {
-      var self = this;
-      if (self.haveActiveTask()) {
-        self.stoppingTaskId = self.activeTask();
-        sbt.killTask({
-          taskId: self.activeTask(),
-          success: function(data) {
-            console.log("kill success: ", data);
-          },
-          failure: function(status, message) {
-            console.log("kill failed: ", status, message)
-            self.status('Unable to stop');
-            self.logModel.error("HTTP request to kill task failed: " + message)
-          }
+            widgets: [runConsole]
         });
-      }
-    },
-=======
-
-      // Aliases so we can use these in our html template.
-      // This is a mess to clean up; we should just alias
-      // 'build' or something then refer to these.
-      // But doing this to keep changes in one commit smaller.
-      // We want to just change the whole 'build' API anyway.
-      this.outputLogView = new log.LogView(build.run.outputLog);
-      this.playAppLink = build.run.playAppLink;
-      this.playAppStarted = build.run.playAppStarted;
-      this.haveActiveTask = build.run.haveActiveTask;
-      this.haveMainClass = build.run.haveMainClass;
-      this.currentMainClass = build.run.currentMainClass;
-      this.mainClasses = build.run.mainClasses;
-      this.rerunOnBuild = settings.build.rerunOnBuild;
-      this.restartPending = build.run.restartPending;
-
-      this.atmosLink = build.run.atmosLink;
-      this.statusMessage = build.run.statusMessage;
-      this.atmosCompatible = build.app.hasConsole;
-
-      this.outputScroll = this.outputLogView.findScrollState();
-    },
-    update: function(parameters){
-    },
->>>>>>> 6f53b61b
-    startStopButtonClicked: function(self) {
-      debug && console.log("Start or Stop was clicked");
-      build.toggleTask('run');
-    },
-    restartButtonClicked: function(self) {
-      debug && console.log("Restart was clicked");
-      build.restartTask('run');
-    },
-    onPreDeactivate: function() {
-      this.outputScroll = this.outputLogView.findScrollState();
-    },
-    onPostActivate: function() {
-<<<<<<< HEAD
-      this.outputModel.applyScrollState(this.outputScroll);
-    }
-  });
-=======
-      this.outputLogView.applyScrollState(this.outputScroll);
-    }  });
->>>>>>> 6f53b61b
-
-  return api.Plugin({
-    id: 'run',
-    name: "Run",
-    icon: "▶",
-    url: "#run",
-    routes: {
-      'run': function() { api.setActiveWidget(runConsole); }
-    },
-    widgets: [runConsole]
-  });
-});+    });