<div id="panelWrapper" class="tutorial-panel">
  <!-- ko if: page -->
  <nav>
      <a class="previous" data-bind="css: {disabled: !hasPrevPage()}, click: gotoPrevPage">&#xe765;</a>
      <a class="next" data-bind="css: {disabled: !hasNextPage()}, click: gotoNextPage">&#xe766;</a>
      <dl class="dropdown">
        <dt data-bind="text: page().title"></dt>
        <dd data-bind="foreach: table">
          <div class="step" data-bind="click: function(){$root.gotoPage($index())}">
            <span class="step" data-bind="text: $index"></span>
            <span data-bind="text: $data"></span>
          </div>
        </dd>
  </nav>
    <article class="page">
<<<<<<< HEAD
      <section class="typo" data-bind="html: page().page, memoScroll_: 'tutorialPanel'"></section>
=======
      <section class="typo" data-bind="html: page().page"></section>
>>>>>>> 25756499
    </article>
  <!-- /ko -->
  <!-- ko ifnot: hasTutorial -->
  <div id="noTutorialPanel">
    <p>No tutorial available.</p>
    <p>You can find tutorials <a href="/home">on the home page</a></p>
  </div>
  <!-- /ko -->
</div><|MERGE_RESOLUTION|>--- conflicted
+++ resolved
@@ -13,11 +13,7 @@
         </dd>
   </nav>
     <article class="page">
-<<<<<<< HEAD
-      <section class="typo" data-bind="html: page().page, memoScroll_: 'tutorialPanel'"></section>
-=======
       <section class="typo" data-bind="html: page().page"></section>
->>>>>>> 25756499
     </article>
   <!-- /ko -->
   <!-- ko ifnot: hasTutorial -->
