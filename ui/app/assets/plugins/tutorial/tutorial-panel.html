--- conflicted
+++ resolved
@@ -13,17 +13,11 @@
       </dl>
       <a class="next" data-bind="css: {disabled: noNextPage}, click: gotoNextPage"><svg data-bind="svg: '/assets/icons/next.svg'" /></a>
   </nav>
-<<<<<<< HEAD
-    <article class="page">
-      <section class="typo" data-bind="html: page().page, memoScroll_: 'tutorialPanel'"></section>
-    </article>
-=======
   <!-- ko if: page -->
   <article class="page" data-bind="memoScroll: 'tutorial-pane-'+page().index">
     <section class="typo" data-bind="html: page().page"></section>
   </article>
   <!-- /ko -->
->>>>>>> a576dded
   <!-- /ko -->
   <!-- ko ifnot: hasTutorial -->
   <div id="noTutorialPanel">
