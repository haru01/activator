define(function() {

<<<<<<< HEAD
  return {
    search: function(keywords){
      var url = '/app/' + window.serverAppModel.id + '/search/' + keywords;
      return $.ajax({
       url: url,
       dataType: 'json'
      }).pipe(function(data) {
        return data || [];
      });
    },
=======
  function buildItems(item) {
    item.callback = function() {
      window.location.hash = item.url;
    }
    return item;
  }

  var search = function(keywords){
    var url = '/app/' + window.serverAppModel.id + '/search/' + keywords;
    return $.ajax({
     url: url,
     dataType: 'json'
    }).pipe(function(data) {
      return data.map(buildItems) || [];
    });
  }
>>>>>>> f425550b

    relative: function(path) {
      return path.replace(window.serverAppModel.location,"");
    },
    absolute: function(path) {
      return window.serverAppModel.location + path;
    },

    browse: function(path) {
      return $.ajax({
        url: '/api/local/browse',
        type: 'GET',
        data: {
          location: path
        }
      });
    },

    // Reveal in system's file browser (eg. finder)
    show: function(location) {
      return $.ajax({
        url: '/api/local/open', // Not reflecting the REST API
        type: 'GET',
        data: {
          location: location
        }
      });
    },

    // Get file's content
    open: function(location) {
      return $.ajax({
        url: '/api/local/show', // Not reflecting the REST API
        type: 'GET',
        data: {
          location: location
        }
      });
    },

    create: function(location, isDirectory) {
      return $.ajax({
        url: '/api/local/create',
        type: 'PUT',
        dataType: 'text',
        data: {
          location: location,
          isDirectory: isDirectory
        }
      });
    },

    rename: function(location, newName) {
      return $.ajax({
        url: '/api/local/rename',
        type: 'PUT',
        dataType: 'text',
        data: {
          location: location,
          newName: newName
        }
      });
    },

    delete: function(location, isDirectory) {
      return $.ajax({
        url: '/api/local/delete',
        type: 'PUT',
        dataType: 'text',
        data: {
          location: location
        }
      });
    },

    save: function(location, content) {
      return $.ajax({
        url: '/api/local/save',
        type: 'PUT',
        dataType: 'text',
        data: {
          location: location,
          content: content
        }
      });
    }

  }
});<|MERGE_RESOLUTION|>--- conflicted
+++ resolved
@@ -1,6 +1,12 @@
 define(function() {
 
-<<<<<<< HEAD
+  function buildItems(item) {
+    item.callback = function() {
+      window.location.hash = item.url;
+    }
+    return item;
+  }
+
   return {
     search: function(keywords){
       var url = '/app/' + window.serverAppModel.id + '/search/' + keywords;
@@ -8,27 +14,9 @@
        url: url,
        dataType: 'json'
       }).pipe(function(data) {
-        return data || [];
+        return data.map(buildItems) || [];
       });
     },
-=======
-  function buildItems(item) {
-    item.callback = function() {
-      window.location.hash = item.url;
-    }
-    return item;
-  }
-
-  var search = function(keywords){
-    var url = '/app/' + window.serverAppModel.id + '/search/' + keywords;
-    return $.ajax({
-     url: url,
-     dataType: 'json'
-    }).pipe(function(data) {
-      return data.map(buildItems) || [];
-    });
-  }
->>>>>>> f425550b
 
     relative: function(path) {
       return path.replace(window.serverAppModel.location,"");
