--- conflicted
+++ resolved
@@ -1,9 +1,6 @@
 package controllers.api
 
-<<<<<<< HEAD
 import language.existentials
-=======
->>>>>>> 45ca4620
 import play.api.mvc.{ Action, Controller }
 import play.api.libs.json.{ JsString, JsObject, JsArray, JsNumber }
 import play.api.Play
@@ -75,21 +72,13 @@
 
   // list all apps in the config
   def getHistory = Action { request =>
-<<<<<<< HEAD
     Ok(JsArray(RootConfig.user.projects.map(_.toJson)))
   }
 
   // TODO this is just a stub. we need to figure out
   // how we actually compute and store the plugin list.
   // probably this should be merged with openApp above.
-=======
-    Ok(JsArray(Seq(
-      JsObject(Seq("name" -> JsString("Bar"))),
-      JsObject(Seq("name" -> JsString("Snaptastic"))),
-      JsObject(Seq("name" -> JsString("Another App"))))))
-  }
-
->>>>>>> 45ca4620
+  // NOTE - This event even used
   def getDetails(location: String) = Action { request =>
     val plugins = JsArray(
       Seq(
@@ -110,20 +99,6 @@
             "id" -> JsString("console"),
             "name" -> JsString("Console")))))
 
-<<<<<<< HEAD
-    val appJson = loadApp(location) map { app =>
-      app.config.toJson match {
-        case JsObject(list) =>
-          JsObject(list :+ ("plugins" -> plugins))
-        case whatever => throw new RuntimeException("unexpected app config json format")
-      }
-    }
-
-    Async(appJson.map(Ok(_)))
-  }
-
-  // TODO this has nothing to do with the rest of the controller
-=======
     Ok(
       JsObject(
         Seq(
@@ -131,7 +106,6 @@
           "plugins" -> plugins)))
   }
 
->>>>>>> 45ca4620
   def openLocation(location: String) = Action { request =>
     if ((new File(location)).exists()) {
 
