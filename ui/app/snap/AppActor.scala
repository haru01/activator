/**
 * Copyright (C) 2013 Typesafe <http://typesafe.com/>
 */
package snap

import akka.actor._
import java.io.File
import play.api.libs.concurrent.Execution.Implicits.defaultContext
import scala.concurrent.duration._
import play.api.libs.json._
import sbt.client._
import sbt.protocol._

sealed trait AppRequest
case object GetWebSocketCreated extends AppRequest
case object CreateWebSocket extends AppRequest
case class NotifyWebSocket(json: JsObject) extends AppRequest
case object InitialTimeoutExpired extends AppRequest
case class UpdateSourceFiles(files: Set[File]) extends AppRequest
case object ReloadSbtBuild extends AppRequest
case class OpenClient(client: SbtClient) extends AppRequest
case object CloseClient extends AppRequest
case object ProjectFilesChanged extends AppRequest

// requests that need an sbt client
sealed trait ClientAppRequest extends AppRequest {
  def serialId: Long
  def command: Option[String] = None

}
case class RequestExecution(serialId: Long, override val command: Option[String]) extends ClientAppRequest
case class CancelExecution(serialId: Long, executionId: Long) extends ClientAppRequest
case class PossibleAutoCompletions(serialId: Long, override val command: Option[String], detailLevel: Option[Int] = None) extends ClientAppRequest
case class RequestSelfDestruct(serialId: Long) extends ClientAppRequest

sealed trait AppReply
case class SbtClientResponse(serialId: Long, result: Any, command: Option[String] = None) extends AppReply
case object WebSocketAlreadyUsed extends AppReply
case class WebSocketCreatedReply(created: Boolean) extends AppReply

class AppActor(val config: AppConfig) extends Actor with ActorLogging {

  AppManager.registerKeepAlive(self)

  def location = config.location

  log.debug(s"Creating AppActor for $location")

  var pending = Vector.empty[(ActorRef, ClientAppRequest)]

  // TODO configName/humanReadableName are cut-and-pasted into AppManager, fix
  val connector = SbtConnector(configName = "activator", humanReadableName = "Activator", location)
  val socket = context.actorOf(Props[AppWebSocketActor], name = "socket")
  val projectWatcher = context.actorOf(Props(new ProjectWatcher(location, newSourcesSocket = socket, appActor = self)),
    name = "projectWatcher")
  var sbtClientActor: Option[ActorRef] = None
  var clientCount = 0
  var webSocketCreated = false

  context.watch(socket)
  context.watch(projectWatcher)

  // we can stay alive due to socket connection (and then die with the socket)
  // or else we just die after being around a short time
  context.system.scheduler.scheduleOnce(2.minutes, self, InitialTimeoutExpired)

  override val supervisorStrategy = SupervisorStrategy.stoppingStrategy

  log.debug("Opening SbtConnector")
  connector.open({ client =>
    log.debug(s"Opened connection to sbt for ${location} AppActor=${self.path.name}")
    produceLog(LogMessage.DEBUG, s"Opened sbt at '${location}'")
    self ! OpenClient(client)
  }, { (reconnecting, message) =>
    log.debug(s"sbt client closed reconnecting=${reconnecting}: ${message}")
    produceLog(LogMessage.INFO, s"Lost or failed sbt connection: ${message}")
    self ! CloseClient
    if (!reconnecting) {
      log.info(s"SbtConnector gave up and isn't reconnecting; killing AppActor ${self.path.name}")
      self ! PoisonPill
    }
  })

  def produceLog(level: String, message: String): Unit = {
    // self can be null after we are destroyed
    val selfCopy = self
    if (selfCopy != null)
      selfCopy ! NotifyWebSocket(Sbt.synthesizeLogEvent(level, message))
  }

  override def receive = {
    case Terminated(ref) =>
      if (ref == socket) {
        log.info(s"socket terminated, killing AppActor ${self.path.name}")
        self ! PoisonPill
      } else if (ref == projectWatcher) {
        log.info(s"projectWatcher terminated, killing AppActor ${self.path.name}")
        self ! PoisonPill
      } else if (Some(ref) == sbtClientActor) {
        log.debug(s"clientActor terminated, dropping it")
        sbtClientActor = None
      } else if (ref == socket) {
        for (p <- pending) p._1 ! Status.Failure(new RuntimeException("app shut down"))
      }

    case req: AppRequest => req match {
      case GetWebSocketCreated =>
        sender ! WebSocketCreatedReply(webSocketCreated)
      case CreateWebSocket =>
        log.debug("got CreateWebSocket")
        if (webSocketCreated) {
          log.warning("Attempt to create websocket for app a second time {}", config.id)
          sender ! WebSocketAlreadyUsed
        } else {
          webSocketCreated = true
          socket.tell(GetWebSocket, sender)
        }
      case notify: NotifyWebSocket =>
        if (validateEvent(notify.json)) {
          socket.forward(notify)
        } else {
          log.error("Attempt to send invalid event {}", notify.json)
        }
      case InitialTimeoutExpired =>
        if (!webSocketCreated) {
          log.warning("Nobody every connected to {}, killing it", config.id)
          self ! PoisonPill
        }
      case UpdateSourceFiles(files) =>
        projectWatcher ! SetSourceFilesRequest(files)
      case ReloadSbtBuild =>
<<<<<<< HEAD
        sbtClientActor.foreach(_ ! RequestSelfDestruct(AppActor.playInternalSerialId))
=======
        clientActor.foreach(_ ! RequestSelfDestruct)
      case ProjectFilesChanged =>
        self ! NotifyWebSocket(AppActor.projectFileChanged)
>>>>>>> 65987f70
      case OpenClient(client) =>
        log.debug(s"Old client actor was ${sbtClientActor}")
        sbtClientActor.foreach(_ ! PoisonPill) // shouldn't happen - paranoia

        log.debug(s"Opening new client actor for sbt client ${client}")
        clientCount += 1

        self ! NotifyWebSocket(AppActor.clientOpenedJsonResponse)
        sbtClientActor = Some(context.actorOf(Props(new SbtClientActor(client)), name = s"client-$clientCount"))
        sbtClientActor.foreach(context.watch(_))
        flushPending()
      case CloseClient =>
        log.debug(s"Closing client actor ${sbtClientActor}")
        sbtClientActor.foreach(_ ! PoisonPill) // shouldn't be needed - paranoia
        sbtClientActor = None
      case r: ClientAppRequest =>
        pending = pending :+ (sender -> r)
        flushPending()
        if (pending.nonEmpty) {
          produceLog(LogMessage.DEBUG, s"request pending until connection to sbt opens: ${r}")
        }
    }
  }

  private def flushPending(): Unit = {
    while (sbtClientActor.isDefined && pending.nonEmpty) {
      val req = pending.head
      pending = pending.tail
      sbtClientActor.foreach { actor =>
        produceLog(LogMessage.DEBUG, s"sending request to sbt ${req._2}")
        actor.tell(req._2, req._1)
      }
    }
    if (pending.nonEmpty)
      log.debug(s"Requests waiting for sbt client to be connected: ${pending}")
  }

  private def validateEvent(json: JsObject): Boolean = {
    // be sure all events have "type" so on the client
    // side we don't check for that.
    val hasType = json \ "type" match {
      case JsString(t) => true
      case _ => false
    }
    hasType
  }

  override def preRestart(reason: Throwable, message: Option[Any]): Unit = {
    super.preRestart(reason, message)
    log.debug(s"preRestart, ${reason.getClass.getName}: ${reason.getMessage}, on $message")
  }

  override def postStop(): Unit = {
    log.debug("postStop, closing sbt connector")
    connector.close()
  }
}

object AppActor {
  val clientOpenedJsonResponse = JsObject(Seq("type" -> JsString("sbt"), "subType" -> JsString("ClientOpened"), "event" -> JsObject(Nil)))
<<<<<<< HEAD

  val playInternalSerialId = -1L
=======
  val projectFileChanged = JsObject(Seq("type" -> JsString("sbt"), "subType" -> JsString("ProjectFilesChanged"), "event" -> JsObject(Nil)))
>>>>>>> 65987f70
}<|MERGE_RESOLUTION|>--- conflicted
+++ resolved
@@ -26,7 +26,6 @@
 sealed trait ClientAppRequest extends AppRequest {
   def serialId: Long
   def command: Option[String] = None
-
 }
 case class RequestExecution(serialId: Long, override val command: Option[String]) extends ClientAppRequest
 case class CancelExecution(serialId: Long, executionId: Long) extends ClientAppRequest
@@ -55,6 +54,7 @@
     name = "projectWatcher")
   var sbtClientActor: Option[ActorRef] = None
   var clientCount = 0
+
   var webSocketCreated = false
 
   context.watch(socket)
@@ -129,20 +129,15 @@
       case UpdateSourceFiles(files) =>
         projectWatcher ! SetSourceFilesRequest(files)
       case ReloadSbtBuild =>
-<<<<<<< HEAD
         sbtClientActor.foreach(_ ! RequestSelfDestruct(AppActor.playInternalSerialId))
-=======
-        clientActor.foreach(_ ! RequestSelfDestruct)
       case ProjectFilesChanged =>
         self ! NotifyWebSocket(AppActor.projectFileChanged)
->>>>>>> 65987f70
       case OpenClient(client) =>
         log.debug(s"Old client actor was ${sbtClientActor}")
         sbtClientActor.foreach(_ ! PoisonPill) // shouldn't happen - paranoia
 
         log.debug(s"Opening new client actor for sbt client ${client}")
         clientCount += 1
-
         self ! NotifyWebSocket(AppActor.clientOpenedJsonResponse)
         sbtClientActor = Some(context.actorOf(Props(new SbtClientActor(client)), name = s"client-$clientCount"))
         sbtClientActor.foreach(context.watch(_))
@@ -196,10 +191,6 @@
 
 object AppActor {
   val clientOpenedJsonResponse = JsObject(Seq("type" -> JsString("sbt"), "subType" -> JsString("ClientOpened"), "event" -> JsObject(Nil)))
-<<<<<<< HEAD
-
   val playInternalSerialId = -1L
-=======
   val projectFileChanged = JsObject(Seq("type" -> JsString("sbt"), "subType" -> JsString("ProjectFilesChanged"), "event" -> JsObject(Nil)))
->>>>>>> 65987f70
 }