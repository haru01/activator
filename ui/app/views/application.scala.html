@(model: controllers.ApplicationModel)(implicit request: RequestHeader)

@import activator.properties.ActivatorProperties
@import play.api.libs.json.Json

@name(app: snap.AppConfig) = {
  @app.cachedName.getOrElse(app.id)
}
@className(app: snap.AppConfig) = {@if(app.cachedName.getOrElse(app.id) == model.name) {default} else {}}

<!-- Copyright (C) 2013 Typesafe, Inc <http://typesafe.com> -->
<html>
<<<<<<< HEAD
  <head>
    <title>Typesafe Console</title>
    <link href="@routes.Assets.at("core/main.css")" rel="stylesheet" type="text/css">
    <script type="text/javascript">
      // Gobal configuration
      var logging = false;
      window.wsUrl = '@routes.Application.connectApp(model.id).webSocketURL()';
      window.consoleWsUrl = '@routes.Application.connectConsole(model.id).webSocketURL()';
      @* The @Html thing prevents the Json from being escaped *@
      window.serverAppModel = @Html(Json.toJson(model).toString())
      window.serverAppVersion = "@ActivatorProperties.APP_VERSION"
    </script>
    <script data-main='@routes.Assets.at("core/application.js")' type='text/javascript' src='@routes.WebJarAssets.requirejs()'></script>
  </head>
  <body data-bind="css: {navigationOpened: snap.navigationOpened, navigationSneak: snap.navigationSneak, pannelOpened: snap.pannelOpened}, attr: { 'data-shape': snap.pannelShape }">
=======
	<head>
		<meta charset="utf-8" />
		<title>Typesafe Activator</title>
		<script type="text/javascript">
		window.wsUrl = '@routes.Application.connectApp(model.id).webSocketURL()';
		window.consoleWsUrl = '@routes.ConsoleController.connectConsole(model.id).webSocketURL()';
		@* The @Html thing prevents the Json from being escaped *@
		window.serverAppModel = @Html(Json.toJson(model).toString())
		window.serverAppVersion = "@ActivatorProperties.APP_VERSION"
		</script>
		<script data-main='@routes.Assets.at("javascripts/application.js")' type='text/javascript' src='@routes.WebJarAssets.requirejs()'></script>
		<link rel="stylesheet" media="screen" href="/public/stylesheets/main.css">
		<link rel="shortcut icon" type="image/png" href="/public/images/favicon.png">
>>>>>>> 4149f261

    <header id="header">
      <button class="toggleNavigation" data-bind="click: snap.toggleNavigation, event: {mouseover: snap.sneakNavigationOn}"></button>

      <dl id="layoutManager" class="dropdown" data-bind="call: snap.test">
        <dt data-bind="click: snap.togglePannel"><span class="all-options"></span></dt>
        <dd>
          <button class="right1"></button>
          <button class="bottom1"></button>
        </dd>
      </dl>

      <form id="omnisearch"><input type="text" name="keywords" placeholder="Type keywords or a command"></form>

      <div id="breadcrumb" data-bind="text: '&nbsp;'">
        <a href="#"></a>
      </div>

      <dl id="user" class="dropdown">
        <dt></dt>
        <dd>
          <iframe id="loginIFrame" src="https://typesafe.com/account/activator/frame"></iframe>
        </dd>
      </dl>

      <dl id="notifications" class="dropdown">
        <dt><span>0</span></dt>
        <dd>
          <a href="/">Notification</a>
          <a href="/">Notification</a>
          <a href="/">Notification</a>
        </dd>
      </dl>
    </header>

    <nav id="navigation" data-bind="event: {mouseover: snap.sneakNavigationShow, mouseout: snap.sneakNavigationHide}">

      <dl id="switch" class="dropdown">
        <dt>Appname</dt>
        <dd>
          <button class="new-app">Manage applications</button>
          @model.recentApps.zipWithIndex.map { case (app, idx) =>
          <a href="@routes.Application.app(app.id)">
            @name(app)
            <small>(@app.location)</small>
          </a>
          }
        </dd>
      </dl>

      <div id="appStatus">
        <button class="running"></button>
        <button class="refresh"></button>
        <button class="console"></button>
        <button class="testing"></button>
      </div>

      <dl id="rockets">
        @*
        <dt>Learn</dt>
        <dd>
          <a href="#Tutorial">Tutorial</a>
          <a href="#Documentation">Documentation</a>
          <a href="#Java">Java API</a>
          <a href="#Scala">Scala API</a>
          <a href="#Trainings">Trainings</a>
        </dd>
        *@
        <dt>Develop</dt>
        <dd>
          <a href="#code">Code</a>
          <a href="#run">Run</a>
          <a href="#inspect">Inspect</a>
          <a href="#test">Test</a>
        </dd>
        @*
        <dt>Team</dt>
        <dd>
          <a href="#Versioning">Versioning</a>
          <a href="#Integration">Integration</a>
        </dd>
        <dt>Deploy</dt>
        <dd>
          <a href="#Stage">Stage</a>
          <a href="#Heroku">Heroku</a>
        </dd>
        *@
      </dl>
      <div id="typesafe">
        <a href="http://typesafe.com" class="website">
          <img src="/public/images/typesafe.svg">
        </a>
        <a href="/" class="infos">i</a>
      </div>
    </nav>
    <main id="wrapper" data-bind="foreach: { data: widgets }, visible: snap.activeWidget() != undefined">
      <div class="widget" data-bind="snapView: $data, visible: id == $parent.snap.activeWidget()"></div>
    </main>
    <div id="pannels" data-bind="snapView: tutorial">
      <header></header>
      <aside id="tutorial"></aside>
    </div>
    <script>
      (function(i,s,o,g,r,a,m){i['GoogleAnalyticsObject']=r;i[r]=i[r]||function(){
        (i[r].q=i[r].q||[]).push(arguments)},i[r].l=1*new Date();a=s.createElement(o),
          m=s.getElementsByTagName(o)[0];a.async=1;a.src=g;m.parentNode.insertBefore(a,m)
      })(window,document,'script','//www.google-analytics.com/analytics.js','ga');

      ga('create', 'UA-40492643-1', {
        'cookieDomain': 'none'
      });
      ga('send', 'pageview');
    </script>
  </body>
</html><|MERGE_RESOLUTION|>--- conflicted
+++ resolved
@@ -10,15 +10,15 @@
 
 <!-- Copyright (C) 2013 Typesafe, Inc <http://typesafe.com> -->
 <html>
-<<<<<<< HEAD
   <head>
     <title>Typesafe Console</title>
     <link href="@routes.Assets.at("core/main.css")" rel="stylesheet" type="text/css">
     <script type="text/javascript">
       // Gobal configuration
       var logging = false;
+      var debug = false;
       window.wsUrl = '@routes.Application.connectApp(model.id).webSocketURL()';
-      window.consoleWsUrl = '@routes.Application.connectConsole(model.id).webSocketURL()';
+      window.consoleWsUrl = '@routes.ConsoleController.connectConsole(model.id).webSocketURL()';
       @* The @Html thing prevents the Json from being escaped *@
       window.serverAppModel = @Html(Json.toJson(model).toString())
       window.serverAppVersion = "@ActivatorProperties.APP_VERSION"
@@ -26,21 +26,6 @@
     <script data-main='@routes.Assets.at("core/application.js")' type='text/javascript' src='@routes.WebJarAssets.requirejs()'></script>
   </head>
   <body data-bind="css: {navigationOpened: snap.navigationOpened, navigationSneak: snap.navigationSneak, pannelOpened: snap.pannelOpened}, attr: { 'data-shape': snap.pannelShape }">
-=======
-	<head>
-		<meta charset="utf-8" />
-		<title>Typesafe Activator</title>
-		<script type="text/javascript">
-		window.wsUrl = '@routes.Application.connectApp(model.id).webSocketURL()';
-		window.consoleWsUrl = '@routes.ConsoleController.connectConsole(model.id).webSocketURL()';
-		@* The @Html thing prevents the Json from being escaped *@
-		window.serverAppModel = @Html(Json.toJson(model).toString())
-		window.serverAppVersion = "@ActivatorProperties.APP_VERSION"
-		</script>
-		<script data-main='@routes.Assets.at("javascripts/application.js")' type='text/javascript' src='@routes.WebJarAssets.requirejs()'></script>
-		<link rel="stylesheet" media="screen" href="/public/stylesheets/main.css">
-		<link rel="shortcut icon" type="image/png" href="/public/images/favicon.png">
->>>>>>> 4149f261
 
     <header id="header">
       <button class="toggleNavigation" data-bind="click: snap.toggleNavigation, event: {mouseover: snap.sneakNavigationOn}"></button>
