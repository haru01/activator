@(model: HomeModel, newApp: Form[NewAppForm], json: play.api.libs.json.JsValue)(implicit flash: Flash, request: RequestHeader)

@import snap.WebSocketUtil.webSocketURLWithCSRF
@import play.api.libs.json.JsString
@import java.io.File

<!-- Copyright (C) 2013 Typesafe, Inc <http://typesafe.com> -->
<!DOCTYPE html>
<html>
	<head>
		<meta charset="utf-8" />
		<title>Typesafe Activator</title>
		<!-- Initialize global Javascript values... -->
		<script type="text/javascript">
			window.debug = true;
			var baseFolder = @Html(JsString(model.userHome).toString())
			var separator = @Html(JsString(File.separator).toString())
			var wsUrl = '@webSocketURLWithCSRF(routes.Application.homeStream)';

			var templates = @Html(json.toString);
		</script>
        <script data-main="@routes.Assets.at("home/home.js")" type="text/javascript" src="@routes.Assets.at("lib/requirejs/require.js")"></script>
		<link rel="stylesheet" media="screen" href="@routes.Assets.at("home/home.css")">
		<link rel="shortcut icon" type="image/png" href="/public/images/favicon.png">
    <!--[if lte IE 9]>
    <script src='@routes.Assets.at("commons/ie.js")' type='text/javascript'></script>
    <![endif]-->
	</head>
	<body>

    <img id="logo" src="/public/images/logo.svg"/>
    @flash.get("error").map { error =>
        <script>alert("@error")</script>
    }

		<section id="working">
			<header>
				<h2>Your application is being opened</h2>
			</header>
			<article>
				<p>This will just take a minute...</p>
				<div class="logs" id="loading-logs"></div>
			</article>
		</section>

		<section id="new">
			<div class="half">
				<header class="tabs">
					<h2 data-bind="click: showTemplates, css: {active: openedTab() == 'templates'}">Tutorials</h2>
					<h2 data-bind="click: showSeeds, css: {active: openedTab() == 'seed'}">Seeds</h2>
				</header>
				<article id="templateList" data-bind="visible: openedTab() == 'templates'">
					<aside id="filter">
						<span class="clear" data-bind="click: clearSearch">×</span>
						<input type="text" placeholder="Filter templates" data-bind="value: filterValue, event: {  keyup: search, change: search }" />
					</aside>
					<ul class="list" data-bind="foreach: filteredTemplates">
						<li class="template" data-bind="css: {featured: featured, active: $root.currentAppId() == id}, click: $root.chooseTemplate">
							<input type="radio" name="template" data-bind="value: id">
							<span data-bind="text: title"></span>
							<ul class="tags" data-bind="foreach: tags">
								<li data-bind="text: $data"></li>
							</ul>
						</li>
					</ul>
				</article>
				<article id="seedList" data-bind="visible: openedTab() == 'seed'">
					<ul class="list" data-bind="foreach: seeds">
						<li class="template" data-bind="css: {featured: featured, active: $root.currentAppId() == id}, click: $root.chooseSeed">
							<input type="radio" name="template" data-bind="value: id">
							<span data-bind="text: title"></span>
							<ul class="tags" data-bind="foreach: tags">
								<li data-bind="text: $data"></li>
							</ul>
						</li>
					</ul>
				</article>
			</div>

			<!-- ko if:currentApp -->
			<div id="viewTemplate" class="half right" data-bind="with: currentApp">
				<div class="template">
					<span class="clear" data-bind="click: $root.closeTemplate">×</span>
					<h3 data-bind="text: title"></h3>
					<ul class="tags" data-bind="foreach: tags">
						<li data-bind="click: $root.searchTag, text: $data"></li>
					</ul>
					<p data-bind="text: description"></p>
 					<div class="author">
<<<<<<< HEAD
						<p><cite>by John Doe (<a href="">@@johndoe</a>)</cite></p>
						<p><a href="#" class="source">github.com/johndoe/activator-akka-spray</a></p>
					</div>
					<div class="promote partner">
						<img src="http://dommkopfq6m1m.cloudfront.net/assets/1387589794721/images/partners/svcs/chariot.png">
						<h4 _data-bind="text: partner">Chariot</h4>
						<p _data-bind="text: description">Lorem ipsum dolor sit amet, consectetur adipisicing elit, sed do eiusmod
						tempor incididunt ut labore et dolore magna aliqua. Ut enim ad minim veniam,
						quis nostrud exercitation ullamco laboris nisi ut aliquip ex ea commodo.</p>
	 				</div>
=======
						<p><cite>by <span data-bind="text: authorName"></span>
                        <!-- ko if:authorTwitter -->
                        (<a target="_blank" data-bind="attr: { href: 'http://twitter.com/' + authorTwitter }, text: authorTwitter"></a>)
                        <!--  /ko -->
                        </cite></p>
						<p><a target="_blank" data-bind="attr: { href: sourceLink }, text: sourceLink" class="source"></a></p>
					</div>
					<div class="promote partner">
						<img data-bind="attr: { src: authorLogo }">
						<h4 data-bind="text: authorName"></h4>
						<p data-bind="text: authorBio"></p>
                    </div>
>>>>>>> 04b0a846
 				</div>
				@helper.form(action = routes.Application.forceHome, 'id -> "newApp") {
					<h4>Create an app from this template</h4>
					<input type="hidden" name="template-name" data-bind="value: id">
					<input type="hidden" name="template" data-bind="value: id">
					<input type="hidden" id="appName" name="name" data-bind="value: name">
					<p>
					<a href="#" id="browseAppLocation"></a>
					<input type="text" id="newappLocation" name="location" data-bind="value: baseFolder + separator + name">
					</p>
					<div class="select">
						<input type="submit" class="button" value="Create" id="newButton">
					</div>
				}
			</div>
			<!-- /ko -->
			<div id="newAppLocationBrowser" class="subsection hidden">
				<header>
					<span class="close" data-bind="click: $root.closeNewBrowser">×</span>
					<h2>Choose a destination</h2>
				</header>
				<div class="list"></div>
			</div>

			<!-- ko ifnot:currentApp -->
			<div id="welcome" class="half right">
				<h3>Create a new app</h3>
        <p>You will be learning and writing code in seconds...</p>
				<ol class="steps">
					<li>Choose a template</li>
					<li>Specify a location</li>
					<li>Activate it!</li>
				</ol>
				<h4>Filter templates by a tag:</h4>
				<ul class="inspiration tags">
					@model.tags.sorted.map { i =>
						<li data-bind="click: searchTag">@i</li>
					}
				</ul>
			</div>
			<!-- /ko -->
			<!-- <div id="newAppLocationBrowser" class="subsection fileBrowser"></div> -->
		</section>

		<section id="open">
			<header>
				<span id="openButton">📁</span>
				<h2>Open existing app</h2>
			</header>
			<article id="openAppForm">
				<ul class="list">
				@model.recentApps.sortBy(_.usedTime).map { app =>
					<li class="recentApp">
						<h3><a href="@routes.Application.app(app.id)">@app.cachedName.getOrElse(app.id)</a></h3>
						<p class="path"><span>@app.location</span></p>
					</li>
				}
				</ul>
			</article>
				<!-- <article id="openAppLocationBrowser" class="subsection fileBrowser"></article> -->
			<div id="openAppLocationBrowser" class="subsection hidden"></div>
		</section>

        <a href="http://typesafe.com/legal/softwareterms" class="tos" target="_blank">Terms of Use</a>
        
	</body>
</html><|MERGE_RESOLUTION|>--- conflicted
+++ resolved
@@ -87,18 +87,6 @@
 					</ul>
 					<p data-bind="text: description"></p>
  					<div class="author">
-<<<<<<< HEAD
-						<p><cite>by John Doe (<a href="">@@johndoe</a>)</cite></p>
-						<p><a href="#" class="source">github.com/johndoe/activator-akka-spray</a></p>
-					</div>
-					<div class="promote partner">
-						<img src="http://dommkopfq6m1m.cloudfront.net/assets/1387589794721/images/partners/svcs/chariot.png">
-						<h4 _data-bind="text: partner">Chariot</h4>
-						<p _data-bind="text: description">Lorem ipsum dolor sit amet, consectetur adipisicing elit, sed do eiusmod
-						tempor incididunt ut labore et dolore magna aliqua. Ut enim ad minim veniam,
-						quis nostrud exercitation ullamco laboris nisi ut aliquip ex ea commodo.</p>
-	 				</div>
-=======
 						<p><cite>by <span data-bind="text: authorName"></span>
                         <!-- ko if:authorTwitter -->
                         (<a target="_blank" data-bind="attr: { href: 'http://twitter.com/' + authorTwitter }, text: authorTwitter"></a>)
@@ -111,7 +99,6 @@
 						<h4 data-bind="text: authorName"></h4>
 						<p data-bind="text: authorBio"></p>
                     </div>
->>>>>>> 04b0a846
  				</div>
 				@helper.form(action = routes.Application.forceHome, 'id -> "newApp") {
 					<h4>Create an app from this template</h4>
