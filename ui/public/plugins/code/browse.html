--- conflicted
+++ resolved
@@ -3,24 +3,13 @@
 		<dl class="dropdown" todo>
 			<dt>Open</dt>
 			<dd>
-<<<<<<< HEAD
-			    <a class="todo">Open project in Eclipse</a>
-                <a class="todo">Open project in IntelliJ IDEA</a>
-                <a data-bind="click: openProjectInFileBrowser">Open project in File Browser</a>
-            </dd>
-=======
-			    <p>Open current directory in...</p>
-			    <a data-bind="click: openInFileBrowser">File Browser</a>
-			    <p>Open project in...</p>
-			    <a data-bind="click: openInEclipse">Eclipse</a>
-				<p>Add in current directory...</p>
-				<a href="#" class="todo">New file</a>
-				<a href="#" class="todo">New folder</a>
-			</dd>
->>>>>>> 126f7707
+        <a class="todo">Open project in IntelliJ IDEA</a>
+		    <a data-bind="click: openInEclipse">Open project in Eclipse</a>
+        <a data-bind="click: openProjectInFileBrowser">Open project in File Browser</a>
+      </dd>
 		</dl>
 	</nav>
-	<h1><a href="#" data-bind="click: openProjectInFileBrowser, text: rootAppPath"></a></h1>
+	<h1><a href="#" data-bind="click: openInFileBrowser, text: rootAppPath"></a></h1>
 	<div class="breadcrumb subheader">
 		<a href="#code/" class="home">⌂</a>
 		<p class="wrap" data-bind="foreach: parts">
