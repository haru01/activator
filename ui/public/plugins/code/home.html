<article class="code">
	<div class="container">
		<div class="browser" data-bind="snapView: browser"></div>

<<<<<<< HEAD
		<div class="editor" data-bind="snapView: viewer"></div>
=======
		<div class="editor" data-bind="template: { name: viewer.view, data: viewer, afterRender: viewer.onRender }"></div>
		<div class="open-in-eclipse hidden" data-bind="template: { name: openInEclipse.view, data: openInEclipse, afterRender: openInEclipse.onRender.bind(openInEclipse) }"></div>
>>>>>>> 3e253e5a
	</div>
</article><|MERGE_RESOLUTION|>--- conflicted
+++ resolved
@@ -2,11 +2,7 @@
 	<div class="container">
 		<div class="browser" data-bind="snapView: browser"></div>
 
-<<<<<<< HEAD
 		<div class="editor" data-bind="snapView: viewer"></div>
-=======
-		<div class="editor" data-bind="template: { name: viewer.view, data: viewer, afterRender: viewer.onRender }"></div>
 		<div class="open-in-eclipse hidden" data-bind="template: { name: openInEclipse.view, data: openInEclipse, afterRender: openInEclipse.onRender.bind(openInEclipse) }"></div>
->>>>>>> 3e253e5a
 	</div>
 </article>