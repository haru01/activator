--- conflicted
+++ resolved
@@ -1,32 +1,9 @@
 <article class="inspect">
     <header>
         <nav>
-<<<<<<< HEAD
-            <button class="startAtmos" data-bind="click: startStopAtmosClicked">
-                <span data-bind="text: startStopAtmosLabel"></span>
-            </button>
-        </nav>
-
-        <h1>Inspect</h1>
-        <div class="subheader" data-bind="visible: atmosCompatible">
-            <p data-bind="visible: notRunningAndAtmosEnabled">
-              Inspector is enabled, but wait for the app to (re)start
-            </p>
-            <p data-bind="visible: atmosDisabled">
-              Inspector is disabled
-            </p>
-        </div>
-
-        <div class="subheader" data-bind="visible: !atmosCompatible()">
-          <p>
-            Inspector is not available for your app
-          </p>
-        </div>
-=======
             <button data-bind="click: reset"><span class="icon">&#128683;</span> Reset data</button>
         </nav>
         <h1>Inspect</h1>
->>>>>>> cf894a34
     </header>
     <section>
         <div data-bind="snapView: consoleWidget"></div>
